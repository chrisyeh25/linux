/*
 * AppliedMicro X-Gene SoC GPIO-Standby Driver
 *
 * Copyright (c) 2014, Applied Micro Circuits Corporation
 * Author:	Tin Huynh <tnhuynh@apm.com>.
 *		Y Vo <yvo@apm.com>.
 *		Quan Nguyen <qnguyen@apm.com>.
 *
 * This program is free software; you can redistribute  it and/or modify it
 * under  the terms of  the GNU General  Public License as published by the
 * Free Software Foundation;  either version 2 of the  License, or (at your
 * option) any later version.
 *
 * This program is distributed in the hope that it will be useful,
 * but WITHOUT ANY WARRANTY; without even the implied warranty of
 * MERCHANTABILITY or FITNESS FOR A PARTICULAR PURPOSE.  See the
 * GNU General Public License for more details.
 *
 * You should have received a copy of the GNU General Public License
 * along with this program.  If not, see <http://www.gnu.org/licenses/>.
 */

#include <linux/module.h>
#include <linux/io.h>
#include <linux/platform_device.h>
#include <linux/of_gpio.h>
#include <linux/gpio/driver.h>
#include <linux/acpi.h>

#include "gpiolib.h"

/* Common property names */
#define XGENE_NIRQ_PROPERTY		"apm,nr-irqs"
#define XGENE_NGPIO_PROPERTY		"apm,nr-gpios"
#define XGENE_IRQ_START_PROPERTY	"apm,irq-start"

#define XGENE_DFLT_MAX_NGPIO		22
#define XGENE_DFLT_MAX_NIRQ		6
#define XGENE_DFLT_IRQ_START_PIN	8
#define GPIO_MASK(x)			(1U << ((x) % 32))

#define MPA_GPIO_INT_LVL		0x0290
#define MPA_GPIO_OE_ADDR		0x029c
#define MPA_GPIO_OUT_ADDR		0x02a0
#define MPA_GPIO_IN_ADDR 		0x02a4
#define MPA_GPIO_SEL_LO 		0x0294

#define GPIO_INT_LEVEL_H	0x000001
#define GPIO_INT_LEVEL_L	0x000000

/**
 * struct xgene_gpio_sb - GPIO-Standby private data structure.
 * @gc:				memory-mapped GPIO controllers.
 * @regs:			GPIO register base offset
 * @irq_domain:			GPIO interrupt domain
 * @irq_start:			GPIO pin that start support interrupt
 * @nirq:			Number of GPIO pins that supports interrupt
 * @parent_irq_base:		Start parent HWIRQ
 */
struct xgene_gpio_sb {
	struct gpio_chip	gc;
	void __iomem		*regs;
	struct irq_domain	*irq_domain;
	u16			irq_start;
	u16			nirq;
	u16			parent_irq_base;
};

#define HWIRQ_TO_GPIO(priv, hwirq) ((hwirq) + (priv)->irq_start)
#define GPIO_TO_HWIRQ(priv, gpio) ((gpio) - (priv)->irq_start)

static void xgene_gpio_set_bit(struct gpio_chip *gc,
				void __iomem *reg, u32 gpio, int val)
{
	u32 data;

	data = gc->read_reg(reg);
	if (val)
		data |= GPIO_MASK(gpio);
	else
		data &= ~GPIO_MASK(gpio);
	gc->write_reg(reg, data);
}

static int xgene_gpio_sb_irq_set_type(struct irq_data *d, unsigned int type)
{
	struct xgene_gpio_sb *priv = irq_data_get_irq_chip_data(d);
	int gpio = HWIRQ_TO_GPIO(priv, d->hwirq);
	int lvl_type = GPIO_INT_LEVEL_H;

	switch (type & IRQ_TYPE_SENSE_MASK) {
	case IRQ_TYPE_EDGE_RISING:
	case IRQ_TYPE_LEVEL_HIGH:
		lvl_type = GPIO_INT_LEVEL_H;
		break;
	case IRQ_TYPE_EDGE_FALLING:
	case IRQ_TYPE_LEVEL_LOW:
		lvl_type = GPIO_INT_LEVEL_L;
		break;
	default:
		break;
	}

	xgene_gpio_set_bit(&priv->gc, priv->regs + MPA_GPIO_SEL_LO,
			gpio * 2, 1);
	xgene_gpio_set_bit(&priv->gc, priv->regs + MPA_GPIO_INT_LVL,
			d->hwirq, lvl_type);

	/* Propagate IRQ type setting to parent */
	if (type & IRQ_TYPE_EDGE_BOTH)
		return irq_chip_set_type_parent(d, IRQ_TYPE_EDGE_RISING);
	else
		return irq_chip_set_type_parent(d, IRQ_TYPE_LEVEL_HIGH);
}

static struct irq_chip xgene_gpio_sb_irq_chip = {
	.name           = "sbgpio",
	.irq_eoi	= irq_chip_eoi_parent,
	.irq_mask       = irq_chip_mask_parent,
	.irq_unmask     = irq_chip_unmask_parent,
	.irq_set_type   = xgene_gpio_sb_irq_set_type,
};

static int xgene_gpio_sb_to_irq(struct gpio_chip *gc, u32 gpio)
{
	struct xgene_gpio_sb *priv = gpiochip_get_data(gc);
	struct irq_fwspec fwspec;

	if ((gpio < priv->irq_start) ||
			(gpio > HWIRQ_TO_GPIO(priv, priv->nirq)))
		return -ENXIO;

	fwspec.fwnode = gc->parent->fwnode;
	fwspec.param_count = 2;
	fwspec.param[0] = GPIO_TO_HWIRQ(priv, gpio);
	fwspec.param[1] = IRQ_TYPE_NONE;
	return irq_create_fwspec_mapping(&fwspec);
}

static int xgene_gpio_sb_domain_activate(struct irq_domain *d,
					 struct irq_data *irq_data,
<<<<<<< HEAD
					 bool early)
=======
					 bool reserve)
>>>>>>> 5fa4ec9c
{
	struct xgene_gpio_sb *priv = d->host_data;
	u32 gpio = HWIRQ_TO_GPIO(priv, irq_data->hwirq);

	if (gpiochip_lock_as_irq(&priv->gc, gpio)) {
		dev_err(priv->gc.parent,
		"Unable to configure XGene GPIO standby pin %d as IRQ\n",
				gpio);
		return -ENOSPC;
	}

	xgene_gpio_set_bit(&priv->gc, priv->regs + MPA_GPIO_SEL_LO,
			gpio * 2, 1);
	return 0;
}

static void xgene_gpio_sb_domain_deactivate(struct irq_domain *d,
		struct irq_data *irq_data)
{
	struct xgene_gpio_sb *priv = d->host_data;
	u32 gpio = HWIRQ_TO_GPIO(priv, irq_data->hwirq);

	gpiochip_unlock_as_irq(&priv->gc, gpio);
	xgene_gpio_set_bit(&priv->gc, priv->regs + MPA_GPIO_SEL_LO,
			gpio * 2, 0);
}

static int xgene_gpio_sb_domain_translate(struct irq_domain *d,
		struct irq_fwspec *fwspec,
		unsigned long *hwirq,
		unsigned int *type)
{
	struct xgene_gpio_sb *priv = d->host_data;

	if ((fwspec->param_count != 2) ||
		(fwspec->param[0] >= priv->nirq))
		return -EINVAL;
	*hwirq = fwspec->param[0];
	*type = fwspec->param[1];
	return 0;
}

static int xgene_gpio_sb_domain_alloc(struct irq_domain *domain,
					unsigned int virq,
					unsigned int nr_irqs, void *data)
{
	struct irq_fwspec *fwspec = data;
	struct irq_fwspec parent_fwspec;
	struct xgene_gpio_sb *priv = domain->host_data;
	irq_hw_number_t hwirq;
	unsigned int i;

	hwirq = fwspec->param[0];
	for (i = 0; i < nr_irqs; i++)
		irq_domain_set_hwirq_and_chip(domain, virq + i, hwirq + i,
				&xgene_gpio_sb_irq_chip, priv);

	parent_fwspec.fwnode = domain->parent->fwnode;
	if (is_of_node(parent_fwspec.fwnode)) {
		parent_fwspec.param_count = 3;
		parent_fwspec.param[0] = 0;/* SPI */
		/* Skip SGIs and PPIs*/
		parent_fwspec.param[1] = hwirq + priv->parent_irq_base - 32;
		parent_fwspec.param[2] = fwspec->param[1];
	} else if (is_fwnode_irqchip(parent_fwspec.fwnode)) {
		parent_fwspec.param_count = 2;
		parent_fwspec.param[0] = hwirq + priv->parent_irq_base;
		parent_fwspec.param[1] = fwspec->param[1];
	} else
		return -EINVAL;

	return irq_domain_alloc_irqs_parent(domain, virq, nr_irqs,
			&parent_fwspec);
}

static const struct irq_domain_ops xgene_gpio_sb_domain_ops = {
	.translate      = xgene_gpio_sb_domain_translate,
	.alloc          = xgene_gpio_sb_domain_alloc,
	.free           = irq_domain_free_irqs_common,
	.activate	= xgene_gpio_sb_domain_activate,
	.deactivate	= xgene_gpio_sb_domain_deactivate,
};

static int xgene_gpio_sb_probe(struct platform_device *pdev)
{
	struct xgene_gpio_sb *priv;
	int ret;
	struct resource *res;
	void __iomem *regs;
	struct irq_domain *parent_domain = NULL;
	u32 val32;

	priv = devm_kzalloc(&pdev->dev, sizeof(*priv), GFP_KERNEL);
	if (!priv)
		return -ENOMEM;

	res = platform_get_resource(pdev, IORESOURCE_MEM, 0);
	regs = devm_ioremap_resource(&pdev->dev, res);
	if (IS_ERR(regs))
		return PTR_ERR(regs);

	priv->regs = regs;

	ret = platform_get_irq(pdev, 0);
	if (ret > 0) {
		priv->parent_irq_base = irq_get_irq_data(ret)->hwirq;
		parent_domain = irq_get_irq_data(ret)->domain;
	}
	if (!parent_domain) {
		dev_err(&pdev->dev, "unable to obtain parent domain\n");
		return -ENODEV;
	}

	ret = bgpio_init(&priv->gc, &pdev->dev, 4,
			regs + MPA_GPIO_IN_ADDR,
			regs + MPA_GPIO_OUT_ADDR, NULL,
			regs + MPA_GPIO_OE_ADDR, NULL, 0);
        if (ret)
                return ret;

	priv->gc.to_irq = xgene_gpio_sb_to_irq;

	/* Retrieve start irq pin, use default if property not found */
	priv->irq_start = XGENE_DFLT_IRQ_START_PIN;
	if (!device_property_read_u32(&pdev->dev,
					XGENE_IRQ_START_PROPERTY, &val32))
		priv->irq_start = val32;

	/* Retrieve number irqs, use default if property not found */
	priv->nirq = XGENE_DFLT_MAX_NIRQ;
	if (!device_property_read_u32(&pdev->dev, XGENE_NIRQ_PROPERTY, &val32))
		priv->nirq = val32;

	/* Retrieve number gpio, use default if property not found */
	priv->gc.ngpio = XGENE_DFLT_MAX_NGPIO;
	if (!device_property_read_u32(&pdev->dev, XGENE_NGPIO_PROPERTY, &val32))
		priv->gc.ngpio = val32;

	dev_info(&pdev->dev, "Support %d gpios, %d irqs start from pin %d\n",
			priv->gc.ngpio, priv->nirq, priv->irq_start);

	platform_set_drvdata(pdev, priv);

	priv->irq_domain = irq_domain_create_hierarchy(parent_domain,
					0, priv->nirq, pdev->dev.fwnode,
					&xgene_gpio_sb_domain_ops, priv);
	if (!priv->irq_domain)
		return -ENODEV;

	priv->gc.irq.domain = priv->irq_domain;

	ret = devm_gpiochip_add_data(&pdev->dev, &priv->gc, priv);
	if (ret) {
		dev_err(&pdev->dev,
			"failed to register X-Gene GPIO Standby driver\n");
		irq_domain_remove(priv->irq_domain);
		return ret;
	}

	dev_info(&pdev->dev, "X-Gene GPIO Standby driver registered\n");

	if (priv->nirq > 0) {
		/* Register interrupt handlers for gpio signaled acpi events */
		acpi_gpiochip_request_interrupts(&priv->gc);
	}

	return ret;
}

static int xgene_gpio_sb_remove(struct platform_device *pdev)
{
	struct xgene_gpio_sb *priv = platform_get_drvdata(pdev);

	if (priv->nirq > 0) {
		acpi_gpiochip_free_interrupts(&priv->gc);
	}

	irq_domain_remove(priv->irq_domain);

	return 0;
}

static const struct of_device_id xgene_gpio_sb_of_match[] = {
	{.compatible = "apm,xgene-gpio-sb", },
	{},
};
MODULE_DEVICE_TABLE(of, xgene_gpio_sb_of_match);

#ifdef CONFIG_ACPI
static const struct acpi_device_id xgene_gpio_sb_acpi_match[] = {
	{"APMC0D15", 0},
	{},
};
MODULE_DEVICE_TABLE(acpi, xgene_gpio_sb_acpi_match);
#endif

static struct platform_driver xgene_gpio_sb_driver = {
	.driver = {
		   .name = "xgene-gpio-sb",
		   .of_match_table = xgene_gpio_sb_of_match,
		   .acpi_match_table = ACPI_PTR(xgene_gpio_sb_acpi_match),
		   },
	.probe = xgene_gpio_sb_probe,
	.remove = xgene_gpio_sb_remove,
};
module_platform_driver(xgene_gpio_sb_driver);

MODULE_AUTHOR("AppliedMicro");
MODULE_DESCRIPTION("APM X-Gene GPIO Standby driver");
MODULE_LICENSE("GPL");<|MERGE_RESOLUTION|>--- conflicted
+++ resolved
@@ -139,11 +139,7 @@
 
 static int xgene_gpio_sb_domain_activate(struct irq_domain *d,
 					 struct irq_data *irq_data,
-<<<<<<< HEAD
-					 bool early)
-=======
 					 bool reserve)
->>>>>>> 5fa4ec9c
 {
 	struct xgene_gpio_sb *priv = d->host_data;
 	u32 gpio = HWIRQ_TO_GPIO(priv, irq_data->hwirq);
