/*
 *   fs/cifs/cifsfs.c
 *
 *   Copyright (C) International Business Machines  Corp., 2002,2004
 *   Author(s): Steve French (sfrench@us.ibm.com)
 *
 *   Common Internet FileSystem (CIFS) client
 *
 *   This library is free software; you can redistribute it and/or modify
 *   it under the terms of the GNU Lesser General Public License as published
 *   by the Free Software Foundation; either version 2.1 of the License, or
 *   (at your option) any later version.
 *
 *   This library is distributed in the hope that it will be useful,
 *   but WITHOUT ANY WARRANTY; without even the implied warranty of
 *   MERCHANTABILITY or FITNESS FOR A PARTICULAR PURPOSE.  See
 *   the GNU Lesser General Public License for more details.
 *
 *   You should have received a copy of the GNU Lesser General Public License
 *   along with this library; if not, write to the Free Software
 *   Foundation, Inc., 59 Temple Place, Suite 330, Boston, MA 02111-1307 USA
 */

/* Note that BB means BUGBUG (ie something to fix eventually) */

#include <linux/module.h>
#include <linux/fs.h>
#include <linux/mount.h>
#include <linux/slab.h>
#include <linux/init.h>
#include <linux/list.h>
#include <linux/seq_file.h>
#include <linux/vfs.h>
#include <linux/mempool.h>
#include "cifsfs.h"
#include "cifspdu.h"
#define DECLARE_GLOBALS_HERE
#include "cifsglob.h"
#include "cifsproto.h"
#include "cifs_debug.h"
#include "cifs_fs_sb.h"
#include <linux/mm.h>
#define CIFS_MAGIC_NUMBER 0xFF534D42	/* the first four bytes of SMB PDUs */

#ifdef CONFIG_CIFS_QUOTA
static struct quotactl_ops cifs_quotactl_ops;
#endif

int cifsFYI = 0;
int cifsERROR = 1;
int traceSMB = 0;
unsigned int oplockEnabled = 1;
unsigned int experimEnabled = 0;
unsigned int linuxExtEnabled = 1;
unsigned int lookupCacheEnabled = 1;
unsigned int multiuser_mount = 0;
unsigned int extended_security = 0;
unsigned int ntlmv2_support = 0;
unsigned int sign_CIFS_PDUs = 1;
extern struct task_struct * oplockThread; /* remove sparse warning */
struct task_struct * oplockThread = NULL;
extern struct task_struct * dnotifyThread; /* remove sparse warning */
struct task_struct * dnotifyThread = NULL;
unsigned int CIFSMaxBufSize = CIFS_MAX_MSGSIZE;
module_param(CIFSMaxBufSize, int, 0);
MODULE_PARM_DESC(CIFSMaxBufSize,"Network buffer size (not including header). Default: 16384 Range: 8192 to 130048");
unsigned int cifs_min_rcv = CIFS_MIN_RCV_POOL;
module_param(cifs_min_rcv, int, 0);
MODULE_PARM_DESC(cifs_min_rcv,"Network buffers in pool. Default: 4 Range: 1 to 64");
unsigned int cifs_min_small = 30;
module_param(cifs_min_small, int, 0);
MODULE_PARM_DESC(cifs_min_small,"Small network buffers in pool. Default: 30 Range: 2 to 256");
unsigned int cifs_max_pending = CIFS_MAX_REQ;
module_param(cifs_max_pending, int, 0);
MODULE_PARM_DESC(cifs_max_pending,"Simultaneous requests to server. Default: 50 Range: 2 to 256");

static DECLARE_COMPLETION(cifs_oplock_exited);
static DECLARE_COMPLETION(cifs_dnotify_exited);

extern mempool_t *cifs_sm_req_poolp;
extern mempool_t *cifs_req_poolp;
extern mempool_t *cifs_mid_poolp;

extern kmem_cache_t *cifs_oplock_cachep;

static int
cifs_read_super(struct super_block *sb, void *data,
		const char *devname, int silent)
{
	struct inode *inode;
	struct cifs_sb_info *cifs_sb;
	int rc = 0;

	sb->s_flags |= MS_NODIRATIME; /* and probably even noatime */
	sb->s_fs_info = kmalloc(sizeof(struct cifs_sb_info),GFP_KERNEL);
	cifs_sb = CIFS_SB(sb);
	if(cifs_sb == NULL)
		return -ENOMEM;
	else
		memset(cifs_sb,0,sizeof(struct cifs_sb_info));
	

	rc = cifs_mount(sb, cifs_sb, data, devname);

	if (rc) {
		if (!silent)
			cERROR(1,
			       ("cifs_mount failed w/return code = %d", rc));
		goto out_mount_failed;
	}

	sb->s_magic = CIFS_MAGIC_NUMBER;
	sb->s_op = &cifs_super_ops;
/*	if(cifs_sb->tcon->ses->server->maxBuf > MAX_CIFS_HDR_SIZE + 512)
	    sb->s_blocksize = cifs_sb->tcon->ses->server->maxBuf - MAX_CIFS_HDR_SIZE; */
#ifdef CONFIG_CIFS_QUOTA
	sb->s_qcop = &cifs_quotactl_ops;
#endif
	sb->s_blocksize = CIFS_MAX_MSGSIZE;
	sb->s_blocksize_bits = 14;	/* default 2**14 = CIFS_MAX_MSGSIZE */
	inode = iget(sb, ROOT_I);

	if (!inode) {
		rc = -ENOMEM;
		goto out_no_root;
	}

	sb->s_root = d_alloc_root(inode);

	if (!sb->s_root) {
		rc = -ENOMEM;
		goto out_no_root;
	}

	return 0;

out_no_root:
	cERROR(1, ("cifs_read_super: get root inode failed"));
	if (inode)
		iput(inode);

out_mount_failed:
	if(cifs_sb) {
		if(cifs_sb->local_nls)
			unload_nls(cifs_sb->local_nls);	
		kfree(cifs_sb);
	}
	return rc;
}

static void
cifs_put_super(struct super_block *sb)
{
	int rc = 0;
	struct cifs_sb_info *cifs_sb;

	cFYI(1, ("In cifs_put_super"));
	cifs_sb = CIFS_SB(sb);
	if(cifs_sb == NULL) {
		cFYI(1,("Empty cifs superblock info passed to unmount"));
		return;
	}
	rc = cifs_umount(sb, cifs_sb); 
	if (rc) {
		cERROR(1, ("cifs_umount failed with return code %d", rc));
	}
	unload_nls(cifs_sb->local_nls);
	kfree(cifs_sb);
	return;
}

static int
cifs_statfs(struct super_block *sb, struct kstatfs *buf)
{
	int xid; 
	int rc = -EOPNOTSUPP;
	struct cifs_sb_info *cifs_sb;
	struct cifsTconInfo *pTcon;

	xid = GetXid();

	cifs_sb = CIFS_SB(sb);
	pTcon = cifs_sb->tcon;

	buf->f_type = CIFS_MAGIC_NUMBER;

	/* instead could get the real value via SMB_QUERY_FS_ATTRIBUTE_INFO */
	buf->f_namelen = PATH_MAX; /* PATH_MAX may be too long - it would 
				      presumably be total path, but note
				      that some servers (includinng Samba 3)
				      have a shorter maximum path */
	buf->f_files = 0;	/* undefined */
	buf->f_ffree = 0;	/* unlimited */

#ifdef CONFIG_CIFS_EXPERIMENTAL
/* BB we could add a second check for a QFS Unix capability bit */
/* BB FIXME check CIFS_POSIX_EXTENSIONS Unix cap first FIXME BB */
    if ((pTcon->ses->capabilities & CAP_UNIX) && (CIFS_POSIX_EXTENSIONS &
			le64_to_cpu(pTcon->fsUnixInfo.Capability)))
	    rc = CIFSSMBQFSPosixInfo(xid, pTcon, buf);

    /* Only need to call the old QFSInfo if failed
    on newer one */
    if(rc)
#endif /* CIFS_EXPERIMENTAL */
	rc = CIFSSMBQFSInfo(xid, pTcon, buf);

	/* Old Windows servers do not support level 103, retry with level 
	   one if old server failed the previous call */ 
	if(rc)
		rc = SMBOldQFSInfo(xid, pTcon, buf);
	/*     
	   int f_type;
	   __fsid_t f_fsid;
	   int f_namelen;  */
	/* BB get from info in tcon struct at mount time call to QFSAttrInfo */
	FreeXid(xid);
	return 0;		/* always return success? what if volume is no
				   longer available? */
}

static int cifs_permission(struct inode * inode, int mask, struct nameidata *nd)
{
	struct cifs_sb_info *cifs_sb;

	cifs_sb = CIFS_SB(inode->i_sb);

	if (cifs_sb->mnt_cifs_flags & CIFS_MOUNT_NO_PERM) {
		return 0;
	} else /* file mode might have been restricted at mount time 
		on the client (above and beyond ACL on servers) for  
		servers which do not support setting and viewing mode bits,
		so allowing client to check permissions is useful */ 
		return generic_permission(inode, mask, NULL);
}

static kmem_cache_t *cifs_inode_cachep;
static kmem_cache_t *cifs_req_cachep;
static kmem_cache_t *cifs_mid_cachep;
kmem_cache_t *cifs_oplock_cachep;
static kmem_cache_t *cifs_sm_req_cachep;
mempool_t *cifs_sm_req_poolp;
mempool_t *cifs_req_poolp;
mempool_t *cifs_mid_poolp;

static struct inode *
cifs_alloc_inode(struct super_block *sb)
{
	struct cifsInodeInfo *cifs_inode;
	cifs_inode = kmem_cache_alloc(cifs_inode_cachep, SLAB_KERNEL);
	if (!cifs_inode)
		return NULL;
	cifs_inode->cifsAttrs = 0x20;	/* default */
	atomic_set(&cifs_inode->inUse, 0);
	cifs_inode->time = 0;
	/* Until the file is open and we have gotten oplock
	info back from the server, can not assume caching of
	file data or metadata */
	cifs_inode->clientCanCacheRead = FALSE;
	cifs_inode->clientCanCacheAll = FALSE;
	cifs_inode->vfs_inode.i_blksize = CIFS_MAX_MSGSIZE;
	cifs_inode->vfs_inode.i_blkbits = 14;  /* 2**14 = CIFS_MAX_MSGSIZE */
	cifs_inode->vfs_inode.i_flags = S_NOATIME | S_NOCMTIME;
	INIT_LIST_HEAD(&cifs_inode->openFileList);
	return &cifs_inode->vfs_inode;
}

static void
cifs_destroy_inode(struct inode *inode)
{
	kmem_cache_free(cifs_inode_cachep, CIFS_I(inode));
}

/*
 * cifs_show_options() is for displaying mount options in /proc/mounts.
 * Not all settable options are displayed but most of the important
 * ones are.
 */
static int
cifs_show_options(struct seq_file *s, struct vfsmount *m)
{
	struct cifs_sb_info *cifs_sb;

	cifs_sb = CIFS_SB(m->mnt_sb);

	if (cifs_sb) {
		if (cifs_sb->tcon) {
			seq_printf(s, ",unc=%s", cifs_sb->tcon->treeName);
			if (cifs_sb->tcon->ses) {
				if (cifs_sb->tcon->ses->userName)
					seq_printf(s, ",username=%s",
					   cifs_sb->tcon->ses->userName);
				if(cifs_sb->tcon->ses->domainName)
					seq_printf(s, ",domain=%s",
					   cifs_sb->tcon->ses->domainName);
			}
		}
		seq_printf(s, ",rsize=%d",cifs_sb->rsize);
		seq_printf(s, ",wsize=%d",cifs_sb->wsize);
	}
	return 0;
}

#ifdef CONFIG_CIFS_QUOTA
int cifs_xquota_set(struct super_block * sb, int quota_type, qid_t qid,
		struct fs_disk_quota * pdquota)
{
	int xid;
	int rc = 0;
	struct cifs_sb_info *cifs_sb = CIFS_SB(sb);
	struct cifsTconInfo *pTcon;
	
	if(cifs_sb)
		pTcon = cifs_sb->tcon;
	else
		return -EIO;


	xid = GetXid();
	if(pTcon) {
		cFYI(1,("set type: 0x%x id: %d",quota_type,qid));		
	} else {
		return -EIO;
	}

	FreeXid(xid);
	return rc;
}

int cifs_xquota_get(struct super_block * sb, int quota_type, qid_t qid,
                struct fs_disk_quota * pdquota)
{
	int xid;
	int rc = 0;
	struct cifs_sb_info *cifs_sb = CIFS_SB(sb);
	struct cifsTconInfo *pTcon;

	if(cifs_sb)
		pTcon = cifs_sb->tcon;
	else
		return -EIO;

	xid = GetXid();
	if(pTcon) {
                cFYI(1,("set type: 0x%x id: %d",quota_type,qid));
	} else {
		rc = -EIO;
	}

	FreeXid(xid);
	return rc;
}

int cifs_xstate_set(struct super_block * sb, unsigned int flags, int operation)
{
	int xid; 
	int rc = 0;
	struct cifs_sb_info *cifs_sb = CIFS_SB(sb);
	struct cifsTconInfo *pTcon;

	if(cifs_sb)
		pTcon = cifs_sb->tcon;
	else
		return -EIO;

	xid = GetXid();
	if(pTcon) {
                cFYI(1,("flags: 0x%x operation: 0x%x",flags,operation));
	} else {
		rc = -EIO;
	}

	FreeXid(xid);
	return rc;
}

int cifs_xstate_get(struct super_block * sb, struct fs_quota_stat *qstats)
{
	int xid;
	int rc = 0;
	struct cifs_sb_info *cifs_sb = CIFS_SB(sb);
	struct cifsTconInfo *pTcon;

	if(cifs_sb) {
		pTcon = cifs_sb->tcon;
	} else {
		return -EIO;
	}
	xid = GetXid();
	if(pTcon) {
		cFYI(1,("pqstats %p",qstats));		
	} else {
		rc = -EIO;
	}

	FreeXid(xid);
	return rc;
}

static struct quotactl_ops cifs_quotactl_ops = {
	.set_xquota	= cifs_xquota_set,
	.get_xquota	= cifs_xquota_set,
	.set_xstate	= cifs_xstate_set,
	.get_xstate	= cifs_xstate_get,
};
#endif

static void cifs_umount_begin(struct super_block * sblock)
{
	struct cifs_sb_info *cifs_sb;
	struct cifsTconInfo * tcon;

	cifs_sb = CIFS_SB(sblock);
	if(cifs_sb == NULL)
		return;

	tcon = cifs_sb->tcon;
	if(tcon == NULL)
		return;
	down(&tcon->tconSem);
	if (atomic_read(&tcon->useCount) == 1)
		tcon->tidStatus = CifsExiting;
	up(&tcon->tconSem);

	if(tcon->ses && tcon->ses->server)
	{
		cERROR(1,("wake up tasks now - umount begin not complete"));
		wake_up_all(&tcon->ses->server->request_q);
	}
/* BB FIXME - finish add checks for tidStatus BB */

	return;
}
	

static int cifs_remount(struct super_block *sb, int *flags, char *data)
{
	*flags |= MS_NODIRATIME;
	return 0;
}

struct super_operations cifs_super_ops = {
	.read_inode = cifs_read_inode,
	.put_super = cifs_put_super,
	.statfs = cifs_statfs,
	.alloc_inode = cifs_alloc_inode,
	.destroy_inode = cifs_destroy_inode,
/*	.drop_inode	    = generic_delete_inode, 
	.delete_inode	= cifs_delete_inode,  *//* Do not need the above two functions     
   unless later we add lazy close of inodes or unless the kernel forgets to call
   us with the same number of releases (closes) as opens */
	.show_options = cifs_show_options,
/*	.umount_begin   = cifs_umount_begin, */ /* BB finish in the future */
	.remount_fs = cifs_remount,
};

static struct super_block *
cifs_get_sb(struct file_system_type *fs_type,
	    int flags, const char *dev_name, void *data)
{
	int rc;
	struct super_block *sb = sget(fs_type, NULL, set_anon_super, NULL);

	cFYI(1, ("Devname: %s flags: %d ", dev_name, flags));

	if (IS_ERR(sb))
		return sb;

	sb->s_flags = flags;

	rc = cifs_read_super(sb, data, dev_name, flags & MS_VERBOSE ? 1 : 0);
	if (rc) {
		up_write(&sb->s_umount);
		deactivate_super(sb);
		return ERR_PTR(rc);
	}
	sb->s_flags |= MS_ACTIVE;
	return sb;
}

static ssize_t
cifs_read_wrapper(struct file * file, char __user *read_data, size_t read_size,
          loff_t * poffset)
{
	if(file->f_dentry == NULL)
		return -EIO;
	else if(file->f_dentry->d_inode == NULL)
		return -EIO;

	cFYI(1,("In read_wrapper size %zd at %lld",read_size,*poffset));

	if(CIFS_I(file->f_dentry->d_inode)->clientCanCacheRead) {
		return generic_file_read(file,read_data,read_size,poffset);
	} else {
		/* BB do we need to lock inode from here until after invalidate? */
/*		if(file->f_dentry->d_inode->i_mapping) {
			filemap_fdatawrite(file->f_dentry->d_inode->i_mapping);
			filemap_fdatawait(file->f_dentry->d_inode->i_mapping);
		}*/
/*		cifs_revalidate(file->f_dentry);*/ /* BB fixme */

		/* BB we should make timer configurable - perhaps 
		   by simply calling cifs_revalidate here */
		/* invalidate_remote_inode(file->f_dentry->d_inode);*/
		return generic_file_read(file,read_data,read_size,poffset);
	}
}

static ssize_t
cifs_write_wrapper(struct file * file, const char __user *write_data,
           size_t write_size, loff_t * poffset) 
{
	ssize_t written;

	if(file->f_dentry == NULL)
		return -EIO;
	else if(file->f_dentry->d_inode == NULL)
		return -EIO;

	cFYI(1,("In write_wrapper size %zd at %lld",write_size,*poffset));

	written = generic_file_write(file,write_data,write_size,poffset);
	if(!CIFS_I(file->f_dentry->d_inode)->clientCanCacheAll)  {
		if(file->f_dentry->d_inode->i_mapping) {
			filemap_fdatawrite(file->f_dentry->d_inode->i_mapping);
		}
	}
	return written;
}


static struct file_system_type cifs_fs_type = {
	.owner = THIS_MODULE,
	.name = "cifs",
	.get_sb = cifs_get_sb,
	.kill_sb = kill_anon_super,
	/*  .fs_flags */
};
struct inode_operations cifs_dir_inode_ops = {
	.create = cifs_create,
	.lookup = cifs_lookup,
	.getattr = cifs_getattr,
	.unlink = cifs_unlink,
	.link = cifs_hardlink,
	.mkdir = cifs_mkdir,
	.rmdir = cifs_rmdir,
	.rename = cifs_rename,
	.permission = cifs_permission,
/*	revalidate:cifs_revalidate,   */
	.setattr = cifs_setattr,
	.symlink = cifs_symlink,
	.mknod   = cifs_mknod,
#ifdef CONFIG_CIFS_XATTR
	.setxattr = cifs_setxattr,
	.getxattr = cifs_getxattr,
	.listxattr = cifs_listxattr,
	.removexattr = cifs_removexattr,
#endif
};

struct inode_operations cifs_file_inode_ops = {
/*	revalidate:cifs_revalidate, */
	.setattr = cifs_setattr,
	.getattr = cifs_getattr, /* do we need this anymore? */
	.rename = cifs_rename,
	.permission = cifs_permission,
#ifdef CONFIG_CIFS_XATTR
	.setxattr = cifs_setxattr,
	.getxattr = cifs_getxattr,
	.listxattr = cifs_listxattr,
	.removexattr = cifs_removexattr,
#endif 
};

struct inode_operations cifs_symlink_inode_ops = {
	.readlink = generic_readlink, 
	.follow_link = cifs_follow_link,
	.put_link = cifs_put_link,
	.permission = cifs_permission,
	/* BB add the following two eventually */
	/* revalidate: cifs_revalidate,
	   setattr:    cifs_notify_change, *//* BB do we need notify change */
#ifdef CONFIG_CIFS_XATTR
	.setxattr = cifs_setxattr,
	.getxattr = cifs_getxattr,
	.listxattr = cifs_listxattr,
	.removexattr = cifs_removexattr,
#endif 
};

struct file_operations cifs_file_ops = {
	.read = cifs_read_wrapper,
	.write = cifs_write_wrapper, 
	.open = cifs_open,
	.release = cifs_close,
	.lock = cifs_lock,
	.fsync = cifs_fsync,
	.flush = cifs_flush,
	.mmap  = cifs_file_mmap,
	.sendfile = generic_file_sendfile,
#ifdef CONFIG_CIFS_POSIX
	.ioctl	= cifs_ioctl,
#endif /* CONFIG_CIFS_POSIX */

#ifdef CONFIG_CIFS_EXPERIMENTAL
	.readv = generic_file_readv,
	.writev = generic_file_writev,
	.aio_read = generic_file_aio_read,
	.aio_write = generic_file_aio_write,
	.dir_notify = cifs_dir_notify,
#endif /* CONFIG_CIFS_EXPERIMENTAL */
};

struct file_operations cifs_file_direct_ops = {
	/* no mmap, no aio, no readv - 
	   BB reevaluate whether they can be done with directio, no cache */
	.read = cifs_user_read,
	.write = cifs_user_write,
	.open = cifs_open,
	.release = cifs_close,
	.lock = cifs_lock,
	.fsync = cifs_fsync,
	.flush = cifs_flush,
	.sendfile = generic_file_sendfile, /* BB removeme BB */
#ifdef CONFIG_CIFS_POSIX
	.ioctl  = cifs_ioctl,
#endif /* CONFIG_CIFS_POSIX */

#ifdef CONFIG_CIFS_EXPERIMENTAL
	.dir_notify = cifs_dir_notify,
#endif /* CONFIG_CIFS_EXPERIMENTAL */
};

struct file_operations cifs_dir_ops = {
	.readdir = cifs_readdir,
	.release = cifs_closedir,
	.read    = generic_read_dir,
#ifdef CONFIG_CIFS_EXPERIMENTAL
	.dir_notify = cifs_dir_notify,
#endif /* CONFIG_CIFS_EXPERIMENTAL */
        .ioctl  = cifs_ioctl,
};

static void
cifs_init_once(void *inode, kmem_cache_t * cachep, unsigned long flags)
{
	struct cifsInodeInfo *cifsi = inode;

	if ((flags & (SLAB_CTOR_VERIFY | SLAB_CTOR_CONSTRUCTOR)) ==
	    SLAB_CTOR_CONSTRUCTOR) {
		inode_init_once(&cifsi->vfs_inode);
		INIT_LIST_HEAD(&cifsi->lockList);
	}
}

static int
cifs_init_inodecache(void)
{
	cifs_inode_cachep = kmem_cache_create("cifs_inode_cache",
					      sizeof (struct cifsInodeInfo),
					      0, SLAB_RECLAIM_ACCOUNT,
					      cifs_init_once, NULL);
	if (cifs_inode_cachep == NULL)
		return -ENOMEM;

	return 0;
}

static void
cifs_destroy_inodecache(void)
{
	if (kmem_cache_destroy(cifs_inode_cachep))
		printk(KERN_WARNING "cifs_inode_cache: error freeing\n");
}

static int
cifs_init_request_bufs(void)
{
	if(CIFSMaxBufSize < 8192) {
	/* Buffer size can not be smaller than 2 * PATH_MAX since maximum
	Unicode path name has to fit in any SMB/CIFS path based frames */
		CIFSMaxBufSize = 8192;
	} else if (CIFSMaxBufSize > 1024*127) {
		CIFSMaxBufSize = 1024 * 127;
	} else {
		CIFSMaxBufSize &= 0x1FE00; /* Round size to even 512 byte mult*/
	}
/*	cERROR(1,("CIFSMaxBufSize %d 0x%x",CIFSMaxBufSize,CIFSMaxBufSize)); */
	cifs_req_cachep = kmem_cache_create("cifs_request",
					    CIFSMaxBufSize +
					    MAX_CIFS_HDR_SIZE, 0,
					    SLAB_HWCACHE_ALIGN, NULL, NULL);
	if (cifs_req_cachep == NULL)
		return -ENOMEM;

	if(cifs_min_rcv < 1)
		cifs_min_rcv = 1;
	else if (cifs_min_rcv > 64) {
		cifs_min_rcv = 64;
		cERROR(1,("cifs_min_rcv set to maximum (64)"));
	}

	cifs_req_poolp = mempool_create(cifs_min_rcv,
					mempool_alloc_slab,
					mempool_free_slab,
					cifs_req_cachep);

	if(cifs_req_poolp == NULL) {
		kmem_cache_destroy(cifs_req_cachep);
		return -ENOMEM;
	}
	/* 256 (MAX_CIFS_HDR_SIZE bytes is enough for most SMB responses and
	almost all handle based requests (but not write response, nor is it
	sufficient for path based requests).  A smaller size would have
	been more efficient (compacting multiple slab items on one 4k page) 
	for the case in which debug was on, but this larger size allows
	more SMBs to use small buffer alloc and is still much more
	efficient to alloc 1 per page off the slab compared to 17K (5page) 
	alloc of large cifs buffers even when page debugging is on */
	cifs_sm_req_cachep = kmem_cache_create("cifs_small_rq",
			MAX_CIFS_HDR_SIZE, 0, SLAB_HWCACHE_ALIGN, NULL, NULL);
	if (cifs_sm_req_cachep == NULL) {
		mempool_destroy(cifs_req_poolp);
		kmem_cache_destroy(cifs_req_cachep);
		return -ENOMEM;              
	}

	if(cifs_min_small < 2)
		cifs_min_small = 2;
	else if (cifs_min_small > 256) {
		cifs_min_small = 256;
		cFYI(1,("cifs_min_small set to maximum (256)"));
	}

	cifs_sm_req_poolp = mempool_create(cifs_min_small,
				mempool_alloc_slab,
				mempool_free_slab,
				cifs_sm_req_cachep);

	if(cifs_sm_req_poolp == NULL) {
		mempool_destroy(cifs_req_poolp);
		kmem_cache_destroy(cifs_req_cachep);
		kmem_cache_destroy(cifs_sm_req_cachep);
		return -ENOMEM;
	}

	return 0;
}

static void
cifs_destroy_request_bufs(void)
{
	mempool_destroy(cifs_req_poolp);
	if (kmem_cache_destroy(cifs_req_cachep))
		printk(KERN_WARNING
		       "cifs_destroy_request_cache: error not all structures were freed\n");
	mempool_destroy(cifs_sm_req_poolp);
	if (kmem_cache_destroy(cifs_sm_req_cachep))
		printk(KERN_WARNING
		      "cifs_destroy_request_cache: cifs_small_rq free error\n");
}

static int
cifs_init_mids(void)
{
	cifs_mid_cachep = kmem_cache_create("cifs_mpx_ids",
				sizeof (struct mid_q_entry), 0,
				SLAB_HWCACHE_ALIGN, NULL, NULL);
	if (cifs_mid_cachep == NULL)
		return -ENOMEM;

	cifs_mid_poolp = mempool_create(3 /* a reasonable min simultan opers */,
					mempool_alloc_slab,
					mempool_free_slab,
					cifs_mid_cachep);
	if(cifs_mid_poolp == NULL) {
		kmem_cache_destroy(cifs_mid_cachep);
		return -ENOMEM;
	}

	cifs_oplock_cachep = kmem_cache_create("cifs_oplock_structs",
				sizeof (struct oplock_q_entry), 0,
				SLAB_HWCACHE_ALIGN, NULL, NULL);
	if (cifs_oplock_cachep == NULL) {
		kmem_cache_destroy(cifs_mid_cachep);
		mempool_destroy(cifs_mid_poolp);
		return -ENOMEM;
	}

	return 0;
}

static void
cifs_destroy_mids(void)
{
	mempool_destroy(cifs_mid_poolp);
	if (kmem_cache_destroy(cifs_mid_cachep))
		printk(KERN_WARNING
		       "cifs_destroy_mids: error not all structures were freed\n");

	if (kmem_cache_destroy(cifs_oplock_cachep))
		printk(KERN_WARNING
		       "error not all oplock structures were freed\n");
}

static int cifs_oplock_thread(void * dummyarg)
{
	struct oplock_q_entry * oplock_item;
	struct cifsTconInfo *pTcon;
	struct inode * inode;
	__u16  netfid;
	int rc;

	daemonize("cifsoplockd");
	allow_signal(SIGTERM);

	oplockThread = current;
	do {
<<<<<<< HEAD
		if (try_to_freeze()) 
			continue;
		set_current_state(TASK_INTERRUPTIBLE);
=======
		if(try_to_freeze()) 
			continue;
>>>>>>> 23e7dd7d
		
		spin_lock(&GlobalMid_Lock);
		if(list_empty(&GlobalOplock_Q)) {
			spin_unlock(&GlobalMid_Lock);
			set_current_state(TASK_INTERRUPTIBLE);
			schedule_timeout(39*HZ);
		} else {
			oplock_item = list_entry(GlobalOplock_Q.next, 
				struct oplock_q_entry, qhead);
			if(oplock_item) {
				cFYI(1,("found oplock item to write out")); 
				pTcon = oplock_item->tcon;
				inode = oplock_item->pinode;
				netfid = oplock_item->netfid;
				spin_unlock(&GlobalMid_Lock);
				DeleteOplockQEntry(oplock_item);
				/* can not grab inode sem here since it would
				deadlock when oplock received on delete 
				since vfs_unlink holds the i_sem across
				the call */
				/* down(&inode->i_sem);*/
				if (S_ISREG(inode->i_mode)) {
					rc = filemap_fdatawrite(inode->i_mapping);
					if(CIFS_I(inode)->clientCanCacheRead == 0) {
						filemap_fdatawait(inode->i_mapping);
						invalidate_remote_inode(inode);
					}
				} else
					rc = 0;
				/* up(&inode->i_sem);*/
				if (rc)
					CIFS_I(inode)->write_behind_rc = rc;
				cFYI(1,("Oplock flush inode %p rc %d",inode,rc));

				/* releasing a stale oplock after recent reconnection 
				of smb session using a now incorrect file 
				handle is not a data integrity issue but do  
				not bother sending an oplock release if session 
				to server still is disconnected since oplock 
				already released by the server in that case */
				if(pTcon->tidStatus != CifsNeedReconnect) {
				    rc = CIFSSMBLock(0, pTcon, netfid,
					    0 /* len */ , 0 /* offset */, 0, 
					    0, LOCKING_ANDX_OPLOCK_RELEASE,
					    0 /* wait flag */);
					cFYI(1,("Oplock release rc = %d ",rc));
				}
			} else
				spin_unlock(&GlobalMid_Lock);
			set_current_state(TASK_INTERRUPTIBLE);
			schedule_timeout(1);  /* yield in case q were corrupt */
		}
	} while(!signal_pending(current));
	oplockThread = NULL;
	complete_and_exit (&cifs_oplock_exited, 0);
}

static int cifs_dnotify_thread(void * dummyarg)
{
	daemonize("cifsdnotifyd");
	allow_signal(SIGTERM);

	dnotifyThread = current;
	do {
		if(try_to_freeze())
			continue;
		set_current_state(TASK_INTERRUPTIBLE);
		schedule_timeout(39*HZ);
	} while(!signal_pending(current));
	complete_and_exit (&cifs_dnotify_exited, 0);
}

static int __init
init_cifs(void)
{
	int rc = 0;
#ifdef CONFIG_PROC_FS
	cifs_proc_init();
#endif
	INIT_LIST_HEAD(&GlobalServerList);	/* BB not implemented yet */
	INIT_LIST_HEAD(&GlobalSMBSessionList);
	INIT_LIST_HEAD(&GlobalTreeConnectionList);
	INIT_LIST_HEAD(&GlobalOplock_Q);
#ifdef CONFIG_CIFS_EXPERIMENTAL
	INIT_LIST_HEAD(&GlobalDnotifyReqList);
	INIT_LIST_HEAD(&GlobalDnotifyRsp_Q);
#endif	
/*
 *  Initialize Global counters
 */
	atomic_set(&sesInfoAllocCount, 0);
	atomic_set(&tconInfoAllocCount, 0);
	atomic_set(&tcpSesAllocCount,0);
	atomic_set(&tcpSesReconnectCount, 0);
	atomic_set(&tconInfoReconnectCount, 0);

	atomic_set(&bufAllocCount, 0);
	atomic_set(&midCount, 0);
	GlobalCurrentXid = 0;
	GlobalTotalActiveXid = 0;
	GlobalMaxActiveXid = 0;
	rwlock_init(&GlobalSMBSeslock);
	spin_lock_init(&GlobalMid_Lock);

	if(cifs_max_pending < 2) {
		cifs_max_pending = 2;
		cFYI(1,("cifs_max_pending set to min of 2"));
	} else if(cifs_max_pending > 256) {
		cifs_max_pending = 256;
		cFYI(1,("cifs_max_pending set to max of 256"));
	}

	rc = cifs_init_inodecache();
	if (!rc) {
		rc = cifs_init_mids();
		if (!rc) {
			rc = cifs_init_request_bufs();
			if (!rc) {
				rc = register_filesystem(&cifs_fs_type);
				if (!rc) {                
					rc = (int)kernel_thread(cifs_oplock_thread, NULL, 
						CLONE_FS | CLONE_FILES | CLONE_VM);
					if(rc > 0) {
						rc = (int)kernel_thread(cifs_dnotify_thread, NULL,
							CLONE_FS | CLONE_FILES | CLONE_VM);
						if(rc > 0)
							return 0;
						else
							cERROR(1,("error %d create dnotify thread", rc));
					} else {
						cERROR(1,("error %d create oplock thread",rc));
					}
				}
				cifs_destroy_request_bufs();
			}
			cifs_destroy_mids();
		}
		cifs_destroy_inodecache();
	}
#ifdef CONFIG_PROC_FS
	cifs_proc_clean();
#endif
	return rc;
}

static void __exit
exit_cifs(void)
{
	cFYI(0, ("In unregister ie exit_cifs"));
#ifdef CONFIG_PROC_FS
	cifs_proc_clean();
#endif
	unregister_filesystem(&cifs_fs_type);
	cifs_destroy_inodecache();
	cifs_destroy_mids();
	cifs_destroy_request_bufs();
	if(oplockThread) {
		send_sig(SIGTERM, oplockThread, 1);
		wait_for_completion(&cifs_oplock_exited);
	}
	if(dnotifyThread) {
		send_sig(SIGTERM, dnotifyThread, 1);
		wait_for_completion(&cifs_dnotify_exited);
	}
}

MODULE_AUTHOR("Steve French <sfrench@us.ibm.com>");
MODULE_LICENSE("GPL");		/* combination of LGPL + GPL source behaves as GPL */
MODULE_DESCRIPTION
    ("VFS to access servers complying with the SNIA CIFS Specification e.g. Samba and Windows");
MODULE_VERSION(CIFS_VERSION);
module_init(init_cifs)
module_exit(exit_cifs)<|MERGE_RESOLUTION|>--- conflicted
+++ resolved
@@ -816,14 +816,8 @@
 
 	oplockThread = current;
 	do {
-<<<<<<< HEAD
 		if (try_to_freeze()) 
 			continue;
-		set_current_state(TASK_INTERRUPTIBLE);
-=======
-		if(try_to_freeze()) 
-			continue;
->>>>>>> 23e7dd7d
 		
 		spin_lock(&GlobalMid_Lock);
 		if(list_empty(&GlobalOplock_Q)) {
