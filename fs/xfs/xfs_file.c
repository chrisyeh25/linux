/*
 * Copyright (c) 2000-2005 Silicon Graphics, Inc.
 * All Rights Reserved.
 *
 * This program is free software; you can redistribute it and/or
 * modify it under the terms of the GNU General Public License as
 * published by the Free Software Foundation.
 *
 * This program is distributed in the hope that it would be useful,
 * but WITHOUT ANY WARRANTY; without even the implied warranty of
 * MERCHANTABILITY or FITNESS FOR A PARTICULAR PURPOSE.  See the
 * GNU General Public License for more details.
 *
 * You should have received a copy of the GNU General Public License
 * along with this program; if not, write the Free Software Foundation,
 * Inc.,  51 Franklin St, Fifth Floor, Boston, MA  02110-1301  USA
 */
#include "xfs.h"
#include "xfs_fs.h"
#include "xfs_shared.h"
#include "xfs_format.h"
#include "xfs_log_format.h"
#include "xfs_trans_resv.h"
#include "xfs_mount.h"
#include "xfs_da_format.h"
#include "xfs_da_btree.h"
#include "xfs_inode.h"
#include "xfs_trans.h"
#include "xfs_inode_item.h"
#include "xfs_bmap.h"
#include "xfs_bmap_util.h"
#include "xfs_error.h"
#include "xfs_dir2.h"
#include "xfs_dir2_priv.h"
#include "xfs_ioctl.h"
#include "xfs_trace.h"
#include "xfs_log.h"
#include "xfs_icache.h"
#include "xfs_pnfs.h"
#include "xfs_iomap.h"
#include "xfs_reflink.h"

#include <linux/dcache.h>
#include <linux/falloc.h>
#include <linux/pagevec.h>
#include <linux/backing-dev.h>

static const struct vm_operations_struct xfs_file_vm_ops;

/*
 * Clear the specified ranges to zero through either the pagecache or DAX.
 * Holes and unwritten extents will be left as-is as they already are zeroed.
 */
int
xfs_zero_range(
	struct xfs_inode	*ip,
	xfs_off_t		pos,
	xfs_off_t		count,
	bool			*did_zero)
{
	return iomap_zero_range(VFS_I(ip), pos, count, NULL, &xfs_iomap_ops);
}

int
xfs_update_prealloc_flags(
	struct xfs_inode	*ip,
	enum xfs_prealloc_flags	flags)
{
	struct xfs_trans	*tp;
	int			error;

	error = xfs_trans_alloc(ip->i_mount, &M_RES(ip->i_mount)->tr_writeid,
			0, 0, 0, &tp);
	if (error)
		return error;

	xfs_ilock(ip, XFS_ILOCK_EXCL);
	xfs_trans_ijoin(tp, ip, XFS_ILOCK_EXCL);

	if (!(flags & XFS_PREALLOC_INVISIBLE)) {
		VFS_I(ip)->i_mode &= ~S_ISUID;
		if (VFS_I(ip)->i_mode & S_IXGRP)
			VFS_I(ip)->i_mode &= ~S_ISGID;
		xfs_trans_ichgtime(tp, ip, XFS_ICHGTIME_MOD | XFS_ICHGTIME_CHG);
	}

	if (flags & XFS_PREALLOC_SET)
		ip->i_d.di_flags |= XFS_DIFLAG_PREALLOC;
	if (flags & XFS_PREALLOC_CLEAR)
		ip->i_d.di_flags &= ~XFS_DIFLAG_PREALLOC;

	xfs_trans_log_inode(tp, ip, XFS_ILOG_CORE);
	if (flags & XFS_PREALLOC_SYNC)
		xfs_trans_set_sync(tp);
	return xfs_trans_commit(tp);
}

/*
 * Fsync operations on directories are much simpler than on regular files,
 * as there is no file data to flush, and thus also no need for explicit
 * cache flush operations, and there are no non-transaction metadata updates
 * on directories either.
 */
STATIC int
xfs_dir_fsync(
	struct file		*file,
	loff_t			start,
	loff_t			end,
	int			datasync)
{
	struct xfs_inode	*ip = XFS_I(file->f_mapping->host);
	struct xfs_mount	*mp = ip->i_mount;
	xfs_lsn_t		lsn = 0;

	trace_xfs_dir_fsync(ip);

	xfs_ilock(ip, XFS_ILOCK_SHARED);
	if (xfs_ipincount(ip))
		lsn = ip->i_itemp->ili_last_lsn;
	xfs_iunlock(ip, XFS_ILOCK_SHARED);

	if (!lsn)
		return 0;
	return _xfs_log_force_lsn(mp, lsn, XFS_LOG_SYNC, NULL);
}

STATIC int
xfs_file_fsync(
	struct file		*file,
	loff_t			start,
	loff_t			end,
	int			datasync)
{
	struct inode		*inode = file->f_mapping->host;
	struct xfs_inode	*ip = XFS_I(inode);
	struct xfs_mount	*mp = ip->i_mount;
	int			error = 0;
	int			log_flushed = 0;
	xfs_lsn_t		lsn = 0;

	trace_xfs_file_fsync(ip);

	error = filemap_write_and_wait_range(inode->i_mapping, start, end);
	if (error)
		return error;

	if (XFS_FORCED_SHUTDOWN(mp))
		return -EIO;

	xfs_iflags_clear(ip, XFS_ITRUNCATED);

	/*
	 * If we have an RT and/or log subvolume we need to make sure to flush
	 * the write cache the device used for file data first.  This is to
	 * ensure newly written file data make it to disk before logging the new
	 * inode size in case of an extending write.
	 */
	if (XFS_IS_REALTIME_INODE(ip))
		xfs_blkdev_issue_flush(mp->m_rtdev_targp);
	else if (mp->m_logdev_targp != mp->m_ddev_targp)
		xfs_blkdev_issue_flush(mp->m_ddev_targp);

	/*
	 * All metadata updates are logged, which means that we just have to
	 * flush the log up to the latest LSN that touched the inode. If we have
	 * concurrent fsync/fdatasync() calls, we need them to all block on the
	 * log force before we clear the ili_fsync_fields field. This ensures
	 * that we don't get a racing sync operation that does not wait for the
	 * metadata to hit the journal before returning. If we race with
	 * clearing the ili_fsync_fields, then all that will happen is the log
	 * force will do nothing as the lsn will already be on disk. We can't
	 * race with setting ili_fsync_fields because that is done under
	 * XFS_ILOCK_EXCL, and that can't happen because we hold the lock shared
	 * until after the ili_fsync_fields is cleared.
	 */
	xfs_ilock(ip, XFS_ILOCK_SHARED);
	if (xfs_ipincount(ip)) {
		if (!datasync ||
		    (ip->i_itemp->ili_fsync_fields & ~XFS_ILOG_TIMESTAMP))
			lsn = ip->i_itemp->ili_last_lsn;
	}

	if (lsn) {
		error = _xfs_log_force_lsn(mp, lsn, XFS_LOG_SYNC, &log_flushed);
		ip->i_itemp->ili_fsync_fields = 0;
	}
	xfs_iunlock(ip, XFS_ILOCK_SHARED);

	/*
	 * If we only have a single device, and the log force about was
	 * a no-op we might have to flush the data device cache here.
	 * This can only happen for fdatasync/O_DSYNC if we were overwriting
	 * an already allocated file and thus do not have any metadata to
	 * commit.
	 */
	if (!log_flushed && !XFS_IS_REALTIME_INODE(ip) &&
	    mp->m_logdev_targp == mp->m_ddev_targp)
		xfs_blkdev_issue_flush(mp->m_ddev_targp);

	return error;
}

STATIC ssize_t
xfs_file_dio_aio_read(
	struct kiocb		*iocb,
	struct iov_iter		*to)
{
	struct xfs_inode	*ip = XFS_I(file_inode(iocb->ki_filp));
	size_t			count = iov_iter_count(to);
<<<<<<< HEAD
	loff_t			end = iocb->ki_pos + count - 1;
	struct iov_iter		data;
	struct xfs_buftarg	*target;
	ssize_t			ret = 0;
=======
	ssize_t			ret;
>>>>>>> 9807b773

	trace_xfs_file_direct_read(ip, count, iocb->ki_pos);

	if (!count)
		return 0; /* skip atime */

	file_accessed(iocb->ki_filp);

<<<<<<< HEAD
	xfs_rw_ilock(ip, XFS_IOLOCK_SHARED);
	if (mapping->nrpages) {
		ret = filemap_write_and_wait_range(mapping, iocb->ki_pos, end);
		if (ret)
			goto out_unlock;

		/*
		 * Invalidate whole pages. This can return an error if we fail
		 * to invalidate a page, but this should never happen on XFS.
		 * Warn if it does fail.
		 */
		ret = invalidate_inode_pages2_range(mapping,
				iocb->ki_pos >> PAGE_SHIFT, end >> PAGE_SHIFT);
		WARN_ON_ONCE(ret);
		ret = 0;
	}

	data = *to;
	ret = __blockdev_direct_IO(iocb, inode, target->bt_bdev, &data,
			xfs_get_blocks_direct, NULL, NULL, 0);
	if (ret >= 0) {
		iocb->ki_pos += ret;
		iov_iter_advance(to, ret);
	}
=======
	xfs_ilock(ip, XFS_IOLOCK_SHARED);
	ret = iomap_dio_rw(iocb, to, &xfs_iomap_ops, NULL);
	xfs_iunlock(ip, XFS_IOLOCK_SHARED);
>>>>>>> 9807b773

out_unlock:
	xfs_rw_iunlock(ip, XFS_IOLOCK_SHARED);
	return ret;
}

static noinline ssize_t
xfs_file_dax_read(
	struct kiocb		*iocb,
	struct iov_iter		*to)
{
	struct xfs_inode	*ip = XFS_I(iocb->ki_filp->f_mapping->host);
	size_t			count = iov_iter_count(to);
	ssize_t			ret = 0;

	trace_xfs_file_dax_read(ip, count, iocb->ki_pos);

	if (!count)
		return 0; /* skip atime */

	xfs_ilock(ip, XFS_IOLOCK_SHARED);
	ret = dax_iomap_rw(iocb, to, &xfs_iomap_ops);
	xfs_iunlock(ip, XFS_IOLOCK_SHARED);

	file_accessed(iocb->ki_filp);
	return ret;
}

STATIC ssize_t
xfs_file_buffered_aio_read(
	struct kiocb		*iocb,
	struct iov_iter		*to)
{
	struct xfs_inode	*ip = XFS_I(file_inode(iocb->ki_filp));
	ssize_t			ret;

	trace_xfs_file_buffered_read(ip, iov_iter_count(to), iocb->ki_pos);

	xfs_ilock(ip, XFS_IOLOCK_SHARED);
	ret = generic_file_read_iter(iocb, to);
	xfs_iunlock(ip, XFS_IOLOCK_SHARED);

	return ret;
}

STATIC ssize_t
xfs_file_read_iter(
	struct kiocb		*iocb,
	struct iov_iter		*to)
{
	struct inode		*inode = file_inode(iocb->ki_filp);
	struct xfs_mount	*mp = XFS_I(inode)->i_mount;
	ssize_t			ret = 0;

	XFS_STATS_INC(mp, xs_read_calls);

	if (XFS_FORCED_SHUTDOWN(mp))
		return -EIO;

	if (IS_DAX(inode))
		ret = xfs_file_dax_read(iocb, to);
	else if (iocb->ki_flags & IOCB_DIRECT)
		ret = xfs_file_dio_aio_read(iocb, to);
	else
		ret = xfs_file_buffered_aio_read(iocb, to);

	if (ret > 0)
		XFS_STATS_ADD(mp, xs_read_bytes, ret);
	return ret;
}

/*
 * Zero any on disk space between the current EOF and the new, larger EOF.
 *
 * This handles the normal case of zeroing the remainder of the last block in
 * the file and the unusual case of zeroing blocks out beyond the size of the
 * file.  This second case only happens with fixed size extents and when the
 * system crashes before the inode size was updated but after blocks were
 * allocated.
 *
 * Expects the iolock to be held exclusive, and will take the ilock internally.
 */
int					/* error (positive) */
xfs_zero_eof(
	struct xfs_inode	*ip,
	xfs_off_t		offset,		/* starting I/O offset */
	xfs_fsize_t		isize,		/* current inode size */
	bool			*did_zeroing)
{
	ASSERT(xfs_isilocked(ip, XFS_IOLOCK_EXCL));
	ASSERT(offset > isize);

	trace_xfs_zero_eof(ip, isize, offset - isize);
	return xfs_zero_range(ip, isize, offset - isize, did_zeroing);
}

/*
 * Common pre-write limit and setup checks.
 *
 * Called with the iolocked held either shared and exclusive according to
 * @iolock, and returns with it held.  Might upgrade the iolock to exclusive
 * if called for a direct write beyond i_size.
 */
STATIC ssize_t
xfs_file_aio_write_checks(
	struct kiocb		*iocb,
	struct iov_iter		*from,
	int			*iolock)
{
	struct file		*file = iocb->ki_filp;
	struct inode		*inode = file->f_mapping->host;
	struct xfs_inode	*ip = XFS_I(inode);
	ssize_t			error = 0;
	size_t			count = iov_iter_count(from);
	bool			drained_dio = false;

restart:
	error = generic_write_checks(iocb, from);
	if (error <= 0)
		return error;

	error = xfs_break_layouts(inode, iolock);
	if (error)
		return error;

	/*
	 * For changing security info in file_remove_privs() we need i_rwsem
	 * exclusively.
	 */
	if (*iolock == XFS_IOLOCK_SHARED && !IS_NOSEC(inode)) {
		xfs_iunlock(ip, *iolock);
		*iolock = XFS_IOLOCK_EXCL;
		xfs_ilock(ip, *iolock);
		goto restart;
	}
	/*
	 * If the offset is beyond the size of the file, we need to zero any
	 * blocks that fall between the existing EOF and the start of this
	 * write.  If zeroing is needed and we are currently holding the
	 * iolock shared, we need to update it to exclusive which implies
	 * having to redo all checks before.
	 *
	 * We need to serialise against EOF updates that occur in IO
	 * completions here. We want to make sure that nobody is changing the
	 * size while we do this check until we have placed an IO barrier (i.e.
	 * hold the XFS_IOLOCK_EXCL) that prevents new IO from being dispatched.
	 * The spinlock effectively forms a memory barrier once we have the
	 * XFS_IOLOCK_EXCL so we are guaranteed to see the latest EOF value
	 * and hence be able to correctly determine if we need to run zeroing.
	 */
	spin_lock(&ip->i_flags_lock);
	if (iocb->ki_pos > i_size_read(inode)) {
		bool	zero = false;

		spin_unlock(&ip->i_flags_lock);
		if (!drained_dio) {
			if (*iolock == XFS_IOLOCK_SHARED) {
				xfs_iunlock(ip, *iolock);
				*iolock = XFS_IOLOCK_EXCL;
				xfs_ilock(ip, *iolock);
				iov_iter_reexpand(from, count);
			}
			/*
			 * We now have an IO submission barrier in place, but
			 * AIO can do EOF updates during IO completion and hence
			 * we now need to wait for all of them to drain. Non-AIO
			 * DIO will have drained before we are given the
			 * XFS_IOLOCK_EXCL, and so for most cases this wait is a
			 * no-op.
			 */
			inode_dio_wait(inode);
			drained_dio = true;
			goto restart;
		}
		error = xfs_zero_eof(ip, iocb->ki_pos, i_size_read(inode), &zero);
		if (error)
			return error;
	} else
		spin_unlock(&ip->i_flags_lock);

	/*
	 * Updating the timestamps will grab the ilock again from
	 * xfs_fs_dirty_inode, so we have to call it after dropping the
	 * lock above.  Eventually we should look into a way to avoid
	 * the pointless lock roundtrip.
	 */
	if (likely(!(file->f_mode & FMODE_NOCMTIME))) {
		error = file_update_time(file);
		if (error)
			return error;
	}

	/*
	 * If we're writing the file then make sure to clear the setuid and
	 * setgid bits if the process is not being run by root.  This keeps
	 * people from modifying setuid and setgid binaries.
	 */
	if (!IS_NOSEC(inode))
		return file_remove_privs(file);
	return 0;
}

static int
xfs_dio_write_end_io(
	struct kiocb		*iocb,
	ssize_t			size,
	unsigned		flags)
{
	struct inode		*inode = file_inode(iocb->ki_filp);
	struct xfs_inode	*ip = XFS_I(inode);
	loff_t			offset = iocb->ki_pos;
	bool			update_size = false;
	int			error = 0;

	trace_xfs_end_io_direct_write(ip, offset, size);

	if (XFS_FORCED_SHUTDOWN(ip->i_mount))
		return -EIO;

	if (size <= 0)
		return size;

	/*
	 * We need to update the in-core inode size here so that we don't end up
	 * with the on-disk inode size being outside the in-core inode size. We
	 * have no other method of updating EOF for AIO, so always do it here
	 * if necessary.
	 *
	 * We need to lock the test/set EOF update as we can be racing with
	 * other IO completions here to update the EOF. Failing to serialise
	 * here can result in EOF moving backwards and Bad Things Happen when
	 * that occurs.
	 */
	spin_lock(&ip->i_flags_lock);
	if (offset + size > i_size_read(inode)) {
		i_size_write(inode, offset + size);
		update_size = true;
	}
	spin_unlock(&ip->i_flags_lock);

	if (flags & IOMAP_DIO_COW) {
		error = xfs_reflink_end_cow(ip, offset, size);
		if (error)
			return error;
	}

	if (flags & IOMAP_DIO_UNWRITTEN)
		error = xfs_iomap_write_unwritten(ip, offset, size);
	else if (update_size)
		error = xfs_setfilesize(ip, offset, size);

	return error;
}

/*
 * xfs_file_dio_aio_write - handle direct IO writes
 *
 * Lock the inode appropriately to prepare for and issue a direct IO write.
 * By separating it from the buffered write path we remove all the tricky to
 * follow locking changes and looping.
 *
 * If there are cached pages or we're extending the file, we need IOLOCK_EXCL
 * until we're sure the bytes at the new EOF have been zeroed and/or the cached
 * pages are flushed out.
 *
 * In most cases the direct IO writes will be done holding IOLOCK_SHARED
 * allowing them to be done in parallel with reads and other direct IO writes.
 * However, if the IO is not aligned to filesystem blocks, the direct IO layer
 * needs to do sub-block zeroing and that requires serialisation against other
 * direct IOs to the same block. In this case we need to serialise the
 * submission of the unaligned IOs so that we don't get racing block zeroing in
 * the dio layer.  To avoid the problem with aio, we also need to wait for
 * outstanding IOs to complete so that unwritten extent conversion is completed
 * before we try to map the overlapping block. This is currently implemented by
 * hitting it with a big hammer (i.e. inode_dio_wait()).
 *
 * Returns with locks held indicated by @iolock and errors indicated by
 * negative return values.
 */
STATIC ssize_t
xfs_file_dio_aio_write(
	struct kiocb		*iocb,
	struct iov_iter		*from)
{
	struct file		*file = iocb->ki_filp;
	struct address_space	*mapping = file->f_mapping;
	struct inode		*inode = mapping->host;
	struct xfs_inode	*ip = XFS_I(inode);
	struct xfs_mount	*mp = ip->i_mount;
	ssize_t			ret = 0;
	int			unaligned_io = 0;
	int			iolock;
	size_t			count = iov_iter_count(from);
	struct xfs_buftarg      *target = XFS_IS_REALTIME_INODE(ip) ?
					mp->m_rtdev_targp : mp->m_ddev_targp;

	/* DIO must be aligned to device logical sector size */
	if ((iocb->ki_pos | count) & target->bt_logical_sectormask)
		return -EINVAL;

	/*
	 * Don't take the exclusive iolock here unless the I/O is unaligned to
	 * the file system block size.  We don't need to consider the EOF
	 * extension case here because xfs_file_aio_write_checks() will relock
	 * the inode as necessary for EOF zeroing cases and fill out the new
	 * inode size as appropriate.
	 */
	if ((iocb->ki_pos & mp->m_blockmask) ||
	    ((iocb->ki_pos + count) & mp->m_blockmask)) {
		unaligned_io = 1;
		iolock = XFS_IOLOCK_EXCL;
	} else {
		iolock = XFS_IOLOCK_SHARED;
	}

<<<<<<< HEAD
	xfs_rw_ilock(ip, iolock);
=======
	xfs_ilock(ip, iolock);
>>>>>>> 9807b773

	ret = xfs_file_aio_write_checks(iocb, from, &iolock);
	if (ret)
		goto out;
	count = iov_iter_count(from);
<<<<<<< HEAD
	end = iocb->ki_pos + count - 1;

	if (mapping->nrpages) {
		ret = filemap_write_and_wait_range(mapping, iocb->ki_pos, end);
		if (ret)
			goto out;

		/*
		 * Invalidate whole pages. This can return an error if we fail
		 * to invalidate a page, but this should never happen on XFS.
		 * Warn if it does fail.
		 */
		ret = invalidate_inode_pages2_range(mapping,
				iocb->ki_pos >> PAGE_SHIFT, end >> PAGE_SHIFT);
		WARN_ON_ONCE(ret);
		ret = 0;
	}
=======
>>>>>>> 9807b773

	/*
	 * If we are doing unaligned IO, wait for all other IO to drain,
	 * otherwise demote the lock if we had to take the exclusive lock
	 * for other reasons in xfs_file_aio_write_checks.
	 */
	if (unaligned_io)
		inode_dio_wait(inode);
	else if (iolock == XFS_IOLOCK_EXCL) {
		xfs_ilock_demote(ip, XFS_IOLOCK_EXCL);
		iolock = XFS_IOLOCK_SHARED;
	}

	trace_xfs_file_direct_write(ip, count, iocb->ki_pos);

	/* If this is a block-aligned directio CoW, remap immediately. */
	if (xfs_is_reflink_inode(ip) && !unaligned_io) {
		ret = xfs_reflink_allocate_cow_range(ip, iocb->ki_pos, count);
		if (ret)
			goto out;
	}

	ret = iomap_dio_rw(iocb, from, &xfs_iomap_ops, xfs_dio_write_end_io);
out:
	xfs_iunlock(ip, iolock);

	/*
	 * No fallback to buffered IO on errors for XFS, direct IO will either
	 * complete fully or fail.
	 */
	ASSERT(ret < 0 || ret == count);
	return ret;
}

static noinline ssize_t
xfs_file_dax_write(
	struct kiocb		*iocb,
	struct iov_iter		*from)
{
	struct inode		*inode = iocb->ki_filp->f_mapping->host;
	struct xfs_inode	*ip = XFS_I(inode);
	int			iolock = XFS_IOLOCK_EXCL;
	ssize_t			ret, error = 0;
	size_t			count;
	loff_t			pos;

	xfs_ilock(ip, iolock);
	ret = xfs_file_aio_write_checks(iocb, from, &iolock);
	if (ret)
		goto out;

	pos = iocb->ki_pos;
	count = iov_iter_count(from);

	trace_xfs_file_dax_write(ip, count, pos);
	ret = dax_iomap_rw(iocb, from, &xfs_iomap_ops);
	if (ret > 0 && iocb->ki_pos > i_size_read(inode)) {
		i_size_write(inode, iocb->ki_pos);
		error = xfs_setfilesize(ip, pos, ret);
	}
out:
	xfs_iunlock(ip, iolock);
	return error ? error : ret;
}

STATIC ssize_t
xfs_file_buffered_aio_write(
	struct kiocb		*iocb,
	struct iov_iter		*from)
{
	struct file		*file = iocb->ki_filp;
	struct address_space	*mapping = file->f_mapping;
	struct inode		*inode = mapping->host;
	struct xfs_inode	*ip = XFS_I(inode);
	ssize_t			ret;
	int			enospc = 0;
	int			iolock = XFS_IOLOCK_EXCL;

	xfs_ilock(ip, iolock);

	ret = xfs_file_aio_write_checks(iocb, from, &iolock);
	if (ret)
		goto out;

	/* We can write back this queue in page reclaim */
	current->backing_dev_info = inode_to_bdi(inode);

write_retry:
	trace_xfs_file_buffered_write(ip, iov_iter_count(from), iocb->ki_pos);
	ret = iomap_file_buffered_write(iocb, from, &xfs_iomap_ops);
	if (likely(ret >= 0))
		iocb->ki_pos += ret;

	/*
	 * If we hit a space limit, try to free up some lingering preallocated
	 * space before returning an error. In the case of ENOSPC, first try to
	 * write back all dirty inodes to free up some of the excess reserved
	 * metadata space. This reduces the chances that the eofblocks scan
	 * waits on dirty mappings. Since xfs_flush_inodes() is serialized, this
	 * also behaves as a filter to prevent too many eofblocks scans from
	 * running at the same time.
	 */
	if (ret == -EDQUOT && !enospc) {
		enospc = xfs_inode_free_quota_eofblocks(ip);
		if (enospc)
			goto write_retry;
		enospc = xfs_inode_free_quota_cowblocks(ip);
		if (enospc)
			goto write_retry;
	} else if (ret == -ENOSPC && !enospc) {
		struct xfs_eofblocks eofb = {0};

		enospc = 1;
		xfs_flush_inodes(ip->i_mount);
		eofb.eof_scan_owner = ip->i_ino; /* for locking */
		eofb.eof_flags = XFS_EOF_FLAGS_SYNC;
		xfs_icache_free_eofblocks(ip->i_mount, &eofb);
		goto write_retry;
	}

	current->backing_dev_info = NULL;
out:
	xfs_iunlock(ip, iolock);
	return ret;
}

STATIC ssize_t
xfs_file_write_iter(
	struct kiocb		*iocb,
	struct iov_iter		*from)
{
	struct file		*file = iocb->ki_filp;
	struct address_space	*mapping = file->f_mapping;
	struct inode		*inode = mapping->host;
	struct xfs_inode	*ip = XFS_I(inode);
	ssize_t			ret;
	size_t			ocount = iov_iter_count(from);

	XFS_STATS_INC(ip->i_mount, xs_write_calls);

	if (ocount == 0)
		return 0;

	if (XFS_FORCED_SHUTDOWN(ip->i_mount))
		return -EIO;

	if (IS_DAX(inode))
		ret = xfs_file_dax_write(iocb, from);
	else if (iocb->ki_flags & IOCB_DIRECT) {
		/*
		 * Allow a directio write to fall back to a buffered
		 * write *only* in the case that we're doing a reflink
		 * CoW.  In all other directio scenarios we do not
		 * allow an operation to fall back to buffered mode.
		 */
		ret = xfs_file_dio_aio_write(iocb, from);
		if (ret == -EREMCHG)
			goto buffered;
	} else {
buffered:
		ret = xfs_file_buffered_aio_write(iocb, from);
	}

	if (ret > 0) {
		XFS_STATS_ADD(ip->i_mount, xs_write_bytes, ret);

		/* Handle various SYNC-type writes */
		ret = generic_write_sync(iocb, ret);
	}
	return ret;
}

#define	XFS_FALLOC_FL_SUPPORTED						\
		(FALLOC_FL_KEEP_SIZE | FALLOC_FL_PUNCH_HOLE |		\
		 FALLOC_FL_COLLAPSE_RANGE | FALLOC_FL_ZERO_RANGE |	\
		 FALLOC_FL_INSERT_RANGE | FALLOC_FL_UNSHARE_RANGE)

STATIC long
xfs_file_fallocate(
	struct file		*file,
	int			mode,
	loff_t			offset,
	loff_t			len)
{
	struct inode		*inode = file_inode(file);
	struct xfs_inode	*ip = XFS_I(inode);
	long			error;
	enum xfs_prealloc_flags	flags = 0;
	uint			iolock = XFS_IOLOCK_EXCL;
	loff_t			new_size = 0;
	bool			do_file_insert = 0;

	if (!S_ISREG(inode->i_mode))
		return -EINVAL;
	if (mode & ~XFS_FALLOC_FL_SUPPORTED)
		return -EOPNOTSUPP;

	xfs_ilock(ip, iolock);
	error = xfs_break_layouts(inode, &iolock);
	if (error)
		goto out_unlock;

	xfs_ilock(ip, XFS_MMAPLOCK_EXCL);
	iolock |= XFS_MMAPLOCK_EXCL;

	if (mode & FALLOC_FL_PUNCH_HOLE) {
		error = xfs_free_file_space(ip, offset, len);
		if (error)
			goto out_unlock;
	} else if (mode & FALLOC_FL_COLLAPSE_RANGE) {
		unsigned blksize_mask = (1 << inode->i_blkbits) - 1;

		if (offset & blksize_mask || len & blksize_mask) {
			error = -EINVAL;
			goto out_unlock;
		}

		/*
		 * There is no need to overlap collapse range with EOF,
		 * in which case it is effectively a truncate operation
		 */
		if (offset + len >= i_size_read(inode)) {
			error = -EINVAL;
			goto out_unlock;
		}

		new_size = i_size_read(inode) - len;

		error = xfs_collapse_file_space(ip, offset, len);
		if (error)
			goto out_unlock;
	} else if (mode & FALLOC_FL_INSERT_RANGE) {
		unsigned blksize_mask = (1 << inode->i_blkbits) - 1;

		new_size = i_size_read(inode) + len;
		if (offset & blksize_mask || len & blksize_mask) {
			error = -EINVAL;
			goto out_unlock;
		}

		/* check the new inode size does not wrap through zero */
		if (new_size > inode->i_sb->s_maxbytes) {
			error = -EFBIG;
			goto out_unlock;
		}

		/* Offset should be less than i_size */
		if (offset >= i_size_read(inode)) {
			error = -EINVAL;
			goto out_unlock;
		}
		do_file_insert = 1;
	} else {
		flags |= XFS_PREALLOC_SET;

		if (!(mode & FALLOC_FL_KEEP_SIZE) &&
		    offset + len > i_size_read(inode)) {
			new_size = offset + len;
			error = inode_newsize_ok(inode, new_size);
			if (error)
				goto out_unlock;
		}

		if (mode & FALLOC_FL_ZERO_RANGE)
			error = xfs_zero_file_space(ip, offset, len);
		else {
			if (mode & FALLOC_FL_UNSHARE_RANGE) {
				error = xfs_reflink_unshare(ip, offset, len);
				if (error)
					goto out_unlock;
			}
			error = xfs_alloc_file_space(ip, offset, len,
						     XFS_BMAPI_PREALLOC);
		}
		if (error)
			goto out_unlock;
	}

	if (file->f_flags & O_DSYNC)
		flags |= XFS_PREALLOC_SYNC;

	error = xfs_update_prealloc_flags(ip, flags);
	if (error)
		goto out_unlock;

	/* Change file size if needed */
	if (new_size) {
		struct iattr iattr;

		iattr.ia_valid = ATTR_SIZE;
		iattr.ia_size = new_size;
		error = xfs_vn_setattr_size(file_dentry(file), &iattr);
		if (error)
			goto out_unlock;
	}

	/*
	 * Perform hole insertion now that the file size has been
	 * updated so that if we crash during the operation we don't
	 * leave shifted extents past EOF and hence losing access to
	 * the data that is contained within them.
	 */
	if (do_file_insert)
		error = xfs_insert_file_space(ip, offset, len);

out_unlock:
	xfs_iunlock(ip, iolock);
	return error;
}

STATIC ssize_t
xfs_file_copy_range(
	struct file	*file_in,
	loff_t		pos_in,
	struct file	*file_out,
	loff_t		pos_out,
	size_t		len,
	unsigned int	flags)
{
	int		error;

	error = xfs_reflink_remap_range(file_in, pos_in, file_out, pos_out,
				     len, false);
	if (error)
		return error;
	return len;
}

STATIC int
xfs_file_clone_range(
	struct file	*file_in,
	loff_t		pos_in,
	struct file	*file_out,
	loff_t		pos_out,
	u64		len)
{
	return xfs_reflink_remap_range(file_in, pos_in, file_out, pos_out,
				     len, false);
}

STATIC ssize_t
xfs_file_dedupe_range(
	struct file	*src_file,
	u64		loff,
	u64		len,
	struct file	*dst_file,
	u64		dst_loff)
{
	int		error;

<<<<<<< HEAD
	/*
	 * Limit the total length we will dedupe for each operation.
	 * This is intended to bound the total time spent in this
	 * ioctl to something sane.
	 */
	if (len > XFS_MAX_DEDUPE_LEN)
		len = XFS_MAX_DEDUPE_LEN;

=======
>>>>>>> 9807b773
	error = xfs_reflink_remap_range(src_file, loff, dst_file, dst_loff,
				     len, true);
	if (error)
		return error;
	return len;
}

STATIC int
xfs_file_open(
	struct inode	*inode,
	struct file	*file)
{
	if (!(file->f_flags & O_LARGEFILE) && i_size_read(inode) > MAX_NON_LFS)
		return -EFBIG;
	if (XFS_FORCED_SHUTDOWN(XFS_M(inode->i_sb)))
		return -EIO;
	return 0;
}

STATIC int
xfs_dir_open(
	struct inode	*inode,
	struct file	*file)
{
	struct xfs_inode *ip = XFS_I(inode);
	int		mode;
	int		error;

	error = xfs_file_open(inode, file);
	if (error)
		return error;

	/*
	 * If there are any blocks, read-ahead block 0 as we're almost
	 * certain to have the next operation be a read there.
	 */
	mode = xfs_ilock_data_map_shared(ip);
	if (ip->i_d.di_nextents > 0)
		xfs_dir3_data_readahead(ip, 0, -1);
	xfs_iunlock(ip, mode);
	return 0;
}

STATIC int
xfs_file_release(
	struct inode	*inode,
	struct file	*filp)
{
	return xfs_release(XFS_I(inode));
}

STATIC int
xfs_file_readdir(
	struct file	*file,
	struct dir_context *ctx)
{
	struct inode	*inode = file_inode(file);
	xfs_inode_t	*ip = XFS_I(inode);
	size_t		bufsize;

	/*
	 * The Linux API doesn't pass down the total size of the buffer
	 * we read into down to the filesystem.  With the filldir concept
	 * it's not needed for correct information, but the XFS dir2 leaf
	 * code wants an estimate of the buffer size to calculate it's
	 * readahead window and size the buffers used for mapping to
	 * physical blocks.
	 *
	 * Try to give it an estimate that's good enough, maybe at some
	 * point we can change the ->readdir prototype to include the
	 * buffer size.  For now we use the current glibc buffer size.
	 */
	bufsize = (size_t)min_t(loff_t, 32768, ip->i_d.di_size);

	return xfs_readdir(ip, ctx, bufsize);
}

/*
 * This type is designed to indicate the type of offset we would like
 * to search from page cache for xfs_seek_hole_data().
 */
enum {
	HOLE_OFF = 0,
	DATA_OFF,
};

/*
 * Lookup the desired type of offset from the given page.
 *
 * On success, return true and the offset argument will point to the
 * start of the region that was found.  Otherwise this function will
 * return false and keep the offset argument unchanged.
 */
STATIC bool
xfs_lookup_buffer_offset(
	struct page		*page,
	loff_t			*offset,
	unsigned int		type)
{
	loff_t			lastoff = page_offset(page);
	bool			found = false;
	struct buffer_head	*bh, *head;

	bh = head = page_buffers(page);
	do {
		/*
		 * Unwritten extents that have data in the page
		 * cache covering them can be identified by the
		 * BH_Unwritten state flag.  Pages with multiple
		 * buffers might have a mix of holes, data and
		 * unwritten extents - any buffer with valid
		 * data in it should have BH_Uptodate flag set
		 * on it.
		 */
		if (buffer_unwritten(bh) ||
		    buffer_uptodate(bh)) {
			if (type == DATA_OFF)
				found = true;
		} else {
			if (type == HOLE_OFF)
				found = true;
		}

		if (found) {
			*offset = lastoff;
			break;
		}
		lastoff += bh->b_size;
	} while ((bh = bh->b_this_page) != head);

	return found;
}

/*
 * This routine is called to find out and return a data or hole offset
 * from the page cache for unwritten extents according to the desired
 * type for xfs_seek_hole_data().
 *
 * The argument offset is used to tell where we start to search from the
 * page cache.  Map is used to figure out the end points of the range to
 * lookup pages.
 *
 * Return true if the desired type of offset was found, and the argument
 * offset is filled with that address.  Otherwise, return false and keep
 * offset unchanged.
 */
STATIC bool
xfs_find_get_desired_pgoff(
	struct inode		*inode,
	struct xfs_bmbt_irec	*map,
	unsigned int		type,
	loff_t			*offset)
{
	struct xfs_inode	*ip = XFS_I(inode);
	struct xfs_mount	*mp = ip->i_mount;
	struct pagevec		pvec;
	pgoff_t			index;
	pgoff_t			end;
	loff_t			endoff;
	loff_t			startoff = *offset;
	loff_t			lastoff = startoff;
	bool			found = false;

	pagevec_init(&pvec, 0);

	index = startoff >> PAGE_SHIFT;
	endoff = XFS_FSB_TO_B(mp, map->br_startoff + map->br_blockcount);
	end = endoff >> PAGE_SHIFT;
	do {
		int		want;
		unsigned	nr_pages;
		unsigned int	i;

		want = min_t(pgoff_t, end - index, PAGEVEC_SIZE);
		nr_pages = pagevec_lookup(&pvec, inode->i_mapping, index,
					  want);
		/*
		 * No page mapped into given range.  If we are searching holes
		 * and if this is the first time we got into the loop, it means
		 * that the given offset is landed in a hole, return it.
		 *
		 * If we have already stepped through some block buffers to find
		 * holes but they all contains data.  In this case, the last
		 * offset is already updated and pointed to the end of the last
		 * mapped page, if it does not reach the endpoint to search,
		 * that means there should be a hole between them.
		 */
		if (nr_pages == 0) {
			/* Data search found nothing */
			if (type == DATA_OFF)
				break;

			ASSERT(type == HOLE_OFF);
			if (lastoff == startoff || lastoff < endoff) {
				found = true;
				*offset = lastoff;
			}
			break;
		}

		/*
		 * At lease we found one page.  If this is the first time we
		 * step into the loop, and if the first page index offset is
		 * greater than the given search offset, a hole was found.
		 */
		if (type == HOLE_OFF && lastoff == startoff &&
		    lastoff < page_offset(pvec.pages[0])) {
			found = true;
			break;
		}

		for (i = 0; i < nr_pages; i++) {
			struct page	*page = pvec.pages[i];
			loff_t		b_offset;

			/*
			 * At this point, the page may be truncated or
			 * invalidated (changing page->mapping to NULL),
			 * or even swizzled back from swapper_space to tmpfs
			 * file mapping. However, page->index will not change
			 * because we have a reference on the page.
			 *
			 * Searching done if the page index is out of range.
			 * If the current offset is not reaches the end of
			 * the specified search range, there should be a hole
			 * between them.
			 */
			if (page->index > end) {
				if (type == HOLE_OFF && lastoff < endoff) {
					*offset = lastoff;
					found = true;
				}
				goto out;
			}

			lock_page(page);
			/*
			 * Page truncated or invalidated(page->mapping == NULL).
			 * We can freely skip it and proceed to check the next
			 * page.
			 */
			if (unlikely(page->mapping != inode->i_mapping)) {
				unlock_page(page);
				continue;
			}

			if (!page_has_buffers(page)) {
				unlock_page(page);
				continue;
			}

			found = xfs_lookup_buffer_offset(page, &b_offset, type);
			if (found) {
				/*
				 * The found offset may be less than the start
				 * point to search if this is the first time to
				 * come here.
				 */
				*offset = max_t(loff_t, startoff, b_offset);
				unlock_page(page);
				goto out;
			}

			/*
			 * We either searching data but nothing was found, or
			 * searching hole but found a data buffer.  In either
			 * case, probably the next page contains the desired
			 * things, update the last offset to it so.
			 */
			lastoff = page_offset(page) + PAGE_SIZE;
			unlock_page(page);
		}

		/*
		 * The number of returned pages less than our desired, search
		 * done.  In this case, nothing was found for searching data,
		 * but we found a hole behind the last offset.
		 */
		if (nr_pages < want) {
			if (type == HOLE_OFF) {
				*offset = lastoff;
				found = true;
			}
			break;
		}

		index = pvec.pages[i - 1]->index + 1;
		pagevec_release(&pvec);
	} while (index <= end);

out:
	pagevec_release(&pvec);
	return found;
}

/*
 * caller must lock inode with xfs_ilock_data_map_shared,
 * can we craft an appropriate ASSERT?
 *
 * end is because the VFS-level lseek interface is defined such that any
 * offset past i_size shall return -ENXIO, but we use this for quota code
 * which does not maintain i_size, and we want to SEEK_DATA past i_size.
 */
loff_t
__xfs_seek_hole_data(
	struct inode		*inode,
	loff_t			start,
	loff_t			end,
	int			whence)
{
	struct xfs_inode	*ip = XFS_I(inode);
	struct xfs_mount	*mp = ip->i_mount;
	loff_t			uninitialized_var(offset);
	xfs_fileoff_t		fsbno;
	xfs_filblks_t		lastbno;
	int			error;

	if (start >= end) {
		error = -ENXIO;
		goto out_error;
	}

	/*
	 * Try to read extents from the first block indicated
	 * by fsbno to the end block of the file.
	 */
	fsbno = XFS_B_TO_FSBT(mp, start);
	lastbno = XFS_B_TO_FSB(mp, end);

	for (;;) {
		struct xfs_bmbt_irec	map[2];
		int			nmap = 2;
		unsigned int		i;

		error = xfs_bmapi_read(ip, fsbno, lastbno - fsbno, map, &nmap,
				       XFS_BMAPI_ENTIRE);
		if (error)
			goto out_error;

		/* No extents at given offset, must be beyond EOF */
		if (nmap == 0) {
			error = -ENXIO;
			goto out_error;
		}

		for (i = 0; i < nmap; i++) {
			offset = max_t(loff_t, start,
				       XFS_FSB_TO_B(mp, map[i].br_startoff));

			/* Landed in the hole we wanted? */
			if (whence == SEEK_HOLE &&
			    map[i].br_startblock == HOLESTARTBLOCK)
				goto out;

			/* Landed in the data extent we wanted? */
			if (whence == SEEK_DATA &&
			    (map[i].br_startblock == DELAYSTARTBLOCK ||
			     (map[i].br_state == XFS_EXT_NORM &&
			      !isnullstartblock(map[i].br_startblock))))
				goto out;

			/*
			 * Landed in an unwritten extent, try to search
			 * for hole or data from page cache.
			 */
			if (map[i].br_state == XFS_EXT_UNWRITTEN) {
				if (xfs_find_get_desired_pgoff(inode, &map[i],
				      whence == SEEK_HOLE ? HOLE_OFF : DATA_OFF,
							&offset))
					goto out;
			}
		}

		/*
		 * We only received one extent out of the two requested. This
		 * means we've hit EOF and didn't find what we are looking for.
		 */
		if (nmap == 1) {
			/*
			 * If we were looking for a hole, set offset to
			 * the end of the file (i.e., there is an implicit
			 * hole at the end of any file).
		 	 */
			if (whence == SEEK_HOLE) {
				offset = end;
				break;
			}
			/*
			 * If we were looking for data, it's nowhere to be found
			 */
			ASSERT(whence == SEEK_DATA);
			error = -ENXIO;
			goto out_error;
		}

		ASSERT(i > 1);

		/*
		 * Nothing was found, proceed to the next round of search
		 * if the next reading offset is not at or beyond EOF.
		 */
		fsbno = map[i - 1].br_startoff + map[i - 1].br_blockcount;
		start = XFS_FSB_TO_B(mp, fsbno);
		if (start >= end) {
			if (whence == SEEK_HOLE) {
				offset = end;
				break;
			}
			ASSERT(whence == SEEK_DATA);
			error = -ENXIO;
			goto out_error;
		}
	}

out:
	/*
	 * If at this point we have found the hole we wanted, the returned
	 * offset may be bigger than the file size as it may be aligned to
	 * page boundary for unwritten extents.  We need to deal with this
	 * situation in particular.
	 */
	if (whence == SEEK_HOLE)
		offset = min_t(loff_t, offset, end);

	return offset;

out_error:
	return error;
}

STATIC loff_t
xfs_seek_hole_data(
	struct file		*file,
	loff_t			start,
	int			whence)
{
	struct inode		*inode = file->f_mapping->host;
	struct xfs_inode	*ip = XFS_I(inode);
	struct xfs_mount	*mp = ip->i_mount;
	uint			lock;
	loff_t			offset, end;
	int			error = 0;

	if (XFS_FORCED_SHUTDOWN(mp))
		return -EIO;

	lock = xfs_ilock_data_map_shared(ip);

	end = i_size_read(inode);
	offset = __xfs_seek_hole_data(inode, start, end, whence);
	if (offset < 0) {
		error = offset;
		goto out_unlock;
	}

	offset = vfs_setpos(file, offset, inode->i_sb->s_maxbytes);

out_unlock:
	xfs_iunlock(ip, lock);

	if (error)
		return error;
	return offset;
}

STATIC loff_t
xfs_file_llseek(
	struct file	*file,
	loff_t		offset,
	int		whence)
{
	switch (whence) {
	case SEEK_END:
	case SEEK_CUR:
	case SEEK_SET:
		return generic_file_llseek(file, offset, whence);
	case SEEK_HOLE:
	case SEEK_DATA:
		return xfs_seek_hole_data(file, offset, whence);
	default:
		return -EINVAL;
	}
}

/*
 * Locking for serialisation of IO during page faults. This results in a lock
 * ordering of:
 *
 * mmap_sem (MM)
 *   sb_start_pagefault(vfs, freeze)
 *     i_mmaplock (XFS - truncate serialisation)
 *       page_lock (MM)
 *         i_lock (XFS - extent map serialisation)
 */

/*
 * mmap()d file has taken write protection fault and is being made writable. We
 * can set the page state up correctly for a writable page, which means we can
 * do correct delalloc accounting (ENOSPC checking!) and unwritten extent
 * mapping.
 */
STATIC int
xfs_filemap_page_mkwrite(
	struct vm_area_struct	*vma,
	struct vm_fault		*vmf)
{
	struct inode		*inode = file_inode(vma->vm_file);
	int			ret;

	trace_xfs_filemap_page_mkwrite(XFS_I(inode));

	sb_start_pagefault(inode->i_sb);
	file_update_time(vma->vm_file);
	xfs_ilock(XFS_I(inode), XFS_MMAPLOCK_SHARED);

	if (IS_DAX(inode)) {
		ret = dax_iomap_fault(vma, vmf, &xfs_iomap_ops);
	} else {
		ret = iomap_page_mkwrite(vma, vmf, &xfs_iomap_ops);
		ret = block_page_mkwrite_return(ret);
	}

	xfs_iunlock(XFS_I(inode), XFS_MMAPLOCK_SHARED);
	sb_end_pagefault(inode->i_sb);

	return ret;
}

STATIC int
xfs_filemap_fault(
	struct vm_area_struct	*vma,
	struct vm_fault		*vmf)
{
	struct inode		*inode = file_inode(vma->vm_file);
	int			ret;

	trace_xfs_filemap_fault(XFS_I(inode));

	/* DAX can shortcut the normal fault path on write faults! */
	if ((vmf->flags & FAULT_FLAG_WRITE) && IS_DAX(inode))
		return xfs_filemap_page_mkwrite(vma, vmf);

	xfs_ilock(XFS_I(inode), XFS_MMAPLOCK_SHARED);
	if (IS_DAX(inode))
		ret = dax_iomap_fault(vma, vmf, &xfs_iomap_ops);
	else
		ret = filemap_fault(vma, vmf);
	xfs_iunlock(XFS_I(inode), XFS_MMAPLOCK_SHARED);

	return ret;
}

/*
 * Similar to xfs_filemap_fault(), the DAX fault path can call into here on
 * both read and write faults. Hence we need to handle both cases. There is no
 * ->pmd_mkwrite callout for huge pages, so we have a single function here to
 * handle both cases here. @flags carries the information on the type of fault
 * occuring.
 */
STATIC int
xfs_filemap_pmd_fault(
	struct vm_area_struct	*vma,
	unsigned long		addr,
	pmd_t			*pmd,
	unsigned int		flags)
{
	struct inode		*inode = file_inode(vma->vm_file);
	struct xfs_inode	*ip = XFS_I(inode);
	int			ret;

	if (!IS_DAX(inode))
		return VM_FAULT_FALLBACK;

	trace_xfs_filemap_pmd_fault(ip);

	if (flags & FAULT_FLAG_WRITE) {
		sb_start_pagefault(inode->i_sb);
		file_update_time(vma->vm_file);
	}

	xfs_ilock(XFS_I(inode), XFS_MMAPLOCK_SHARED);
	ret = dax_iomap_pmd_fault(vma, addr, pmd, flags, &xfs_iomap_ops);
	xfs_iunlock(XFS_I(inode), XFS_MMAPLOCK_SHARED);

	if (flags & FAULT_FLAG_WRITE)
		sb_end_pagefault(inode->i_sb);

	return ret;
}

/*
 * pfn_mkwrite was originally inteneded to ensure we capture time stamp
 * updates on write faults. In reality, it's need to serialise against
 * truncate similar to page_mkwrite. Hence we cycle the XFS_MMAPLOCK_SHARED
 * to ensure we serialise the fault barrier in place.
 */
static int
xfs_filemap_pfn_mkwrite(
	struct vm_area_struct	*vma,
	struct vm_fault		*vmf)
{

	struct inode		*inode = file_inode(vma->vm_file);
	struct xfs_inode	*ip = XFS_I(inode);
	int			ret = VM_FAULT_NOPAGE;
	loff_t			size;

	trace_xfs_filemap_pfn_mkwrite(ip);

	sb_start_pagefault(inode->i_sb);
	file_update_time(vma->vm_file);

	/* check if the faulting page hasn't raced with truncate */
	xfs_ilock(ip, XFS_MMAPLOCK_SHARED);
	size = (i_size_read(inode) + PAGE_SIZE - 1) >> PAGE_SHIFT;
	if (vmf->pgoff >= size)
		ret = VM_FAULT_SIGBUS;
	else if (IS_DAX(inode))
		ret = dax_pfn_mkwrite(vma, vmf);
	xfs_iunlock(ip, XFS_MMAPLOCK_SHARED);
	sb_end_pagefault(inode->i_sb);
	return ret;

}

static const struct vm_operations_struct xfs_file_vm_ops = {
	.fault		= xfs_filemap_fault,
	.pmd_fault	= xfs_filemap_pmd_fault,
	.map_pages	= filemap_map_pages,
	.page_mkwrite	= xfs_filemap_page_mkwrite,
	.pfn_mkwrite	= xfs_filemap_pfn_mkwrite,
};

STATIC int
xfs_file_mmap(
	struct file	*filp,
	struct vm_area_struct *vma)
{
	file_accessed(filp);
	vma->vm_ops = &xfs_file_vm_ops;
	if (IS_DAX(file_inode(filp)))
		vma->vm_flags |= VM_MIXEDMAP | VM_HUGEPAGE;
	return 0;
}

const struct file_operations xfs_file_operations = {
	.llseek		= xfs_file_llseek,
	.read_iter	= xfs_file_read_iter,
	.write_iter	= xfs_file_write_iter,
	.splice_read	= generic_file_splice_read,
	.splice_write	= iter_file_splice_write,
	.unlocked_ioctl	= xfs_file_ioctl,
#ifdef CONFIG_COMPAT
	.compat_ioctl	= xfs_file_compat_ioctl,
#endif
	.mmap		= xfs_file_mmap,
	.open		= xfs_file_open,
	.release	= xfs_file_release,
	.fsync		= xfs_file_fsync,
	.get_unmapped_area = thp_get_unmapped_area,
	.fallocate	= xfs_file_fallocate,
	.copy_file_range = xfs_file_copy_range,
	.clone_file_range = xfs_file_clone_range,
	.dedupe_file_range = xfs_file_dedupe_range,
};

const struct file_operations xfs_dir_file_operations = {
	.open		= xfs_dir_open,
	.read		= generic_read_dir,
	.iterate_shared	= xfs_file_readdir,
	.llseek		= generic_file_llseek,
	.unlocked_ioctl	= xfs_file_ioctl,
#ifdef CONFIG_COMPAT
	.compat_ioctl	= xfs_file_compat_ioctl,
#endif
	.fsync		= xfs_dir_fsync,
};<|MERGE_RESOLUTION|>--- conflicted
+++ resolved
@@ -207,14 +207,7 @@
 {
 	struct xfs_inode	*ip = XFS_I(file_inode(iocb->ki_filp));
 	size_t			count = iov_iter_count(to);
-<<<<<<< HEAD
-	loff_t			end = iocb->ki_pos + count - 1;
-	struct iov_iter		data;
-	struct xfs_buftarg	*target;
-	ssize_t			ret = 0;
-=======
 	ssize_t			ret;
->>>>>>> 9807b773
 
 	trace_xfs_file_direct_read(ip, count, iocb->ki_pos);
 
@@ -223,39 +216,10 @@
 
 	file_accessed(iocb->ki_filp);
 
-<<<<<<< HEAD
-	xfs_rw_ilock(ip, XFS_IOLOCK_SHARED);
-	if (mapping->nrpages) {
-		ret = filemap_write_and_wait_range(mapping, iocb->ki_pos, end);
-		if (ret)
-			goto out_unlock;
-
-		/*
-		 * Invalidate whole pages. This can return an error if we fail
-		 * to invalidate a page, but this should never happen on XFS.
-		 * Warn if it does fail.
-		 */
-		ret = invalidate_inode_pages2_range(mapping,
-				iocb->ki_pos >> PAGE_SHIFT, end >> PAGE_SHIFT);
-		WARN_ON_ONCE(ret);
-		ret = 0;
-	}
-
-	data = *to;
-	ret = __blockdev_direct_IO(iocb, inode, target->bt_bdev, &data,
-			xfs_get_blocks_direct, NULL, NULL, 0);
-	if (ret >= 0) {
-		iocb->ki_pos += ret;
-		iov_iter_advance(to, ret);
-	}
-=======
 	xfs_ilock(ip, XFS_IOLOCK_SHARED);
 	ret = iomap_dio_rw(iocb, to, &xfs_iomap_ops, NULL);
 	xfs_iunlock(ip, XFS_IOLOCK_SHARED);
->>>>>>> 9807b773
-
-out_unlock:
-	xfs_rw_iunlock(ip, XFS_IOLOCK_SHARED);
+
 	return ret;
 }
 
@@ -568,36 +532,12 @@
 		iolock = XFS_IOLOCK_SHARED;
 	}
 
-<<<<<<< HEAD
-	xfs_rw_ilock(ip, iolock);
-=======
 	xfs_ilock(ip, iolock);
->>>>>>> 9807b773
 
 	ret = xfs_file_aio_write_checks(iocb, from, &iolock);
 	if (ret)
 		goto out;
 	count = iov_iter_count(from);
-<<<<<<< HEAD
-	end = iocb->ki_pos + count - 1;
-
-	if (mapping->nrpages) {
-		ret = filemap_write_and_wait_range(mapping, iocb->ki_pos, end);
-		if (ret)
-			goto out;
-
-		/*
-		 * Invalidate whole pages. This can return an error if we fail
-		 * to invalidate a page, but this should never happen on XFS.
-		 * Warn if it does fail.
-		 */
-		ret = invalidate_inode_pages2_range(mapping,
-				iocb->ki_pos >> PAGE_SHIFT, end >> PAGE_SHIFT);
-		WARN_ON_ONCE(ret);
-		ret = 0;
-	}
-=======
->>>>>>> 9807b773
 
 	/*
 	 * If we are doing unaligned IO, wait for all other IO to drain,
@@ -948,17 +888,6 @@
 {
 	int		error;
 
-<<<<<<< HEAD
-	/*
-	 * Limit the total length we will dedupe for each operation.
-	 * This is intended to bound the total time spent in this
-	 * ioctl to something sane.
-	 */
-	if (len > XFS_MAX_DEDUPE_LEN)
-		len = XFS_MAX_DEDUPE_LEN;
-
-=======
->>>>>>> 9807b773
 	error = xfs_reflink_remap_range(src_file, loff, dst_file, dst_loff,
 				     len, true);
 	if (error)
