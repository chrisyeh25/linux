/*
 *  Chip-specific setup code for the AT91SAM9G45 family
 *
 *  Copyright (C) 2009 Atmel Corporation.
 *
 * This program is free software; you can redistribute it and/or modify
 * it under the terms of the GNU General Public License as published by
 * the Free Software Foundation; either version 2 of the License, or
 * (at your option) any later version.
 *
 */

#include <asm/system_misc.h>
<<<<<<< HEAD
#include <asm/irq.h>
#include <mach/cpu.h>
=======
>>>>>>> 4fdfb67f
#include <mach/hardware.h>

#include "soc.h"
#include "generic.h"

/* --------------------------------------------------------------------
 *  AT91SAM9G45 processor initialization
 * -------------------------------------------------------------------- */

static void __init at91sam9g45_map_io(void)
{
	at91_init_sram(0, AT91SAM9G45_SRAM_BASE, AT91SAM9G45_SRAM_SIZE);
}

static void __init at91sam9g45_initialize(void)
{
	arm_pm_idle = at91sam9_idle;

	at91_sysirq_mask_rtc(AT91SAM9G45_BASE_RTC);
	at91_sysirq_mask_rtt(AT91SAM9G45_BASE_RTT);
}

AT91_SOC_START(at91sam9g45)
	.map_io = at91sam9g45_map_io,
	.init = at91sam9g45_initialize,
AT91_SOC_END<|MERGE_RESOLUTION|>--- conflicted
+++ resolved
@@ -11,11 +11,7 @@
  */
 
 #include <asm/system_misc.h>
-<<<<<<< HEAD
 #include <asm/irq.h>
-#include <mach/cpu.h>
-=======
->>>>>>> 4fdfb67f
 #include <mach/hardware.h>
 
 #include "soc.h"
