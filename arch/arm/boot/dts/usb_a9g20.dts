/*
 * usb_a9g20.dts - Device Tree file for Caloa USB A9G20 board
 *
 *  Copyright (C) 2011 Jean-Christophe PLAGNIOL-VILLARD <plagnioj@jcrosoft.com>
 *
 * Licensed under GPLv2 or later.
 */
/dts-v1/;
<<<<<<< HEAD
#include "at91sam9g20.dtsi"
#include "usb_a9260_common.dtsi"
=======
#include "usb_a9g20_common.dtsi"
>>>>>>> 9686bb66

/ {
	model = "Calao USB A9G20";
	compatible = "calao,usb-a9g20", "atmel,at91sam9g20", "atmel,at91sam9";
};<|MERGE_RESOLUTION|>--- conflicted
+++ resolved
@@ -6,12 +6,7 @@
  * Licensed under GPLv2 or later.
  */
 /dts-v1/;
-<<<<<<< HEAD
-#include "at91sam9g20.dtsi"
-#include "usb_a9260_common.dtsi"
-=======
 #include "usb_a9g20_common.dtsi"
->>>>>>> 9686bb66
 
 / {
 	model = "Calao USB A9G20";
