--- conflicted
+++ resolved
@@ -191,11 +191,7 @@
 	.wakeup		= wake,					\
 }
 
-<<<<<<< HEAD
-static const struct gpio_keys_button loco_buttons[] __initconst = {
-=======
 static struct gpio_keys_button loco_buttons[] = {
->>>>>>> d762f438
 	GPIO_BUTTON(MX53_LOCO_POWER, KEY_POWER, 1, "power", 0),
 	GPIO_BUTTON(MX53_LOCO_UI1, KEY_VOLUMEUP, 1, "volume-up", 0),
 	GPIO_BUTTON(MX53_LOCO_UI2, KEY_VOLUMEDOWN, 1, "volume-down", 0),
