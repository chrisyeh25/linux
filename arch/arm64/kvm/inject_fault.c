--- conflicted
+++ resolved
@@ -33,91 +33,6 @@
 #define LOWER_EL_AArch64_VECTOR		0x400
 #define LOWER_EL_AArch32_VECTOR		0x600
 
-<<<<<<< HEAD
-/*
- * Table taken from ARMv8 ARM DDI0487B-B, table G1-10.
- */
-static const u8 return_offsets[8][2] = {
-	[0] = { 0, 0 },		/* Reset, unused */
-	[1] = { 4, 2 },		/* Undefined */
-	[2] = { 0, 0 },		/* SVC, unused */
-	[3] = { 4, 4 },		/* Prefetch abort */
-	[4] = { 8, 8 },		/* Data abort */
-	[5] = { 0, 0 },		/* HVC, unused */
-	[6] = { 4, 4 },		/* IRQ, unused */
-	[7] = { 4, 4 },		/* FIQ, unused */
-};
-
-static void prepare_fault32(struct kvm_vcpu *vcpu, u32 mode, u32 vect_offset)
-{
-	unsigned long cpsr;
-	unsigned long new_spsr_value = *vcpu_cpsr(vcpu);
-	bool is_thumb = (new_spsr_value & COMPAT_PSR_T_BIT);
-	u32 return_offset = return_offsets[vect_offset >> 2][is_thumb];
-	u32 sctlr = vcpu_cp15(vcpu, c1_SCTLR);
-
-	cpsr = mode | COMPAT_PSR_I_BIT;
-
-	if (sctlr & (1 << 30))
-		cpsr |= COMPAT_PSR_T_BIT;
-	if (sctlr & (1 << 25))
-		cpsr |= COMPAT_PSR_E_BIT;
-
-	*vcpu_cpsr(vcpu) = cpsr;
-
-	/* Note: These now point to the banked copies */
-	*vcpu_spsr(vcpu) = new_spsr_value;
-	*vcpu_reg32(vcpu, 14) = *vcpu_pc(vcpu) + return_offset;
-
-	/* Branch to exception vector */
-	if (sctlr & (1 << 13))
-		vect_offset += 0xffff0000;
-	else /* always have security exceptions */
-		vect_offset += vcpu_cp15(vcpu, c12_VBAR);
-
-	*vcpu_pc(vcpu) = vect_offset;
-}
-
-static void inject_undef32(struct kvm_vcpu *vcpu)
-{
-	prepare_fault32(vcpu, COMPAT_PSR_MODE_UND, 4);
-}
-
-/*
- * Modelled after TakeDataAbortException() and TakePrefetchAbortException
- * pseudocode.
- */
-static void inject_abt32(struct kvm_vcpu *vcpu, bool is_pabt,
-			 unsigned long addr)
-{
-	u32 vect_offset;
-	u32 *far, *fsr;
-	bool is_lpae;
-
-	if (is_pabt) {
-		vect_offset = 12;
-		far = &vcpu_cp15(vcpu, c6_IFAR);
-		fsr = &vcpu_cp15(vcpu, c5_IFSR);
-	} else { /* !iabt */
-		vect_offset = 16;
-		far = &vcpu_cp15(vcpu, c6_DFAR);
-		fsr = &vcpu_cp15(vcpu, c5_DFSR);
-	}
-
-	prepare_fault32(vcpu, COMPAT_PSR_MODE_ABT | COMPAT_PSR_A_BIT, vect_offset);
-
-	*far = addr;
-
-	/* Give the guest an IMPLEMENTATION DEFINED exception */
-	is_lpae = (vcpu_cp15(vcpu, c2_TTBCR) >> 31);
-	if (is_lpae)
-		*fsr = 1 << 9 | 0x34;
-	else
-		*fsr = 0x14;
-}
-
-=======
->>>>>>> a6014f1a
 enum exception_type {
 	except_type_sync	= 0,
 	except_type_irq		= 0x80,
