/*
 * sst_acpi.c - SST (LPE) driver init file for ACPI enumeration.
 *
 * Copyright (c) 2013, Intel Corporation.
 *
 *  Authors:	Ramesh Babu K V <Ramesh.Babu@intel.com>
 *  Authors:	Omair Mohammed Abdullah <omair.m.abdullah@intel.com>
 *
 * This program is free software; you can redistribute it and/or modify it
 * under the terms and conditions of the GNU General Public License,
 * version 2, as published by the Free Software Foundation.
 *
 * This program is distributed in the hope it will be useful, but WITHOUT
 * ANY WARRANTY; without even the implied warranty of MERCHANTABILITY or
 * FITNESS FOR A PARTICULAR PURPOSE.  See the GNU General Public License for
 * more details.
 *
 *
 */

#include <linux/module.h>
#include <linux/fs.h>
#include <linux/interrupt.h>
#include <linux/slab.h>
#include <linux/io.h>
#include <linux/miscdevice.h>
#include <linux/platform_device.h>
#include <linux/firmware.h>
#include <linux/pm_runtime.h>
#include <linux/pm_qos.h>
#include <linux/acpi.h>
#include <asm/platform_sst_audio.h>
#include <sound/core.h>
#include <sound/soc.h>
#include <sound/compress_driver.h>
#include <acpi/acbuffer.h>
#include <acpi/platform/acenv.h>
#include <acpi/platform/aclinux.h>
#include <acpi/actypes.h>
#include <acpi/acpi_bus.h>
#include "../sst-mfld-platform.h"
#include "../../common/sst-dsp.h"
#include "../../common/sst-acpi.h"
#include "sst.h"

/* LPE viewpoint addresses */
#define SST_BYT_IRAM_PHY_START	0xff2c0000
#define SST_BYT_IRAM_PHY_END	0xff2d4000
#define SST_BYT_DRAM_PHY_START	0xff300000
#define SST_BYT_DRAM_PHY_END	0xff320000
#define SST_BYT_IMR_VIRT_START	0xc0000000 /* virtual addr in LPE */
#define SST_BYT_IMR_VIRT_END	0xc01fffff
#define SST_BYT_SHIM_PHY_ADDR	0xff340000
#define SST_BYT_MBOX_PHY_ADDR	0xff344000
#define SST_BYT_DMA0_PHY_ADDR	0xff298000
#define SST_BYT_DMA1_PHY_ADDR	0xff29c000
#define SST_BYT_SSP0_PHY_ADDR	0xff2a0000
#define SST_BYT_SSP2_PHY_ADDR	0xff2a2000

#define BYT_FW_MOD_TABLE_OFFSET	0x80000
#define BYT_FW_MOD_TABLE_SIZE	0x100
#define BYT_FW_MOD_OFFSET	(BYT_FW_MOD_TABLE_OFFSET + BYT_FW_MOD_TABLE_SIZE)

static const struct sst_info byt_fwparse_info = {
	.use_elf	= false,
	.max_streams	= 25,
	.iram_start	= SST_BYT_IRAM_PHY_START,
	.iram_end	= SST_BYT_IRAM_PHY_END,
	.iram_use	= true,
	.dram_start	= SST_BYT_DRAM_PHY_START,
	.dram_end	= SST_BYT_DRAM_PHY_END,
	.dram_use	= true,
	.imr_start	= SST_BYT_IMR_VIRT_START,
	.imr_end	= SST_BYT_IMR_VIRT_END,
	.imr_use	= true,
	.mailbox_start	= SST_BYT_MBOX_PHY_ADDR,
	.num_probes	= 0,
	.lpe_viewpt_rqd  = true,
};

static const struct sst_ipc_info byt_ipc_info = {
	.ipc_offset = 0,
	.mbox_recv_off = 0x400,
};

static const struct sst_lib_dnld_info  byt_lib_dnld_info = {
	.mod_base           = SST_BYT_IMR_VIRT_START,
	.mod_end            = SST_BYT_IMR_VIRT_END,
	.mod_table_offset   = BYT_FW_MOD_TABLE_OFFSET,
	.mod_table_size     = BYT_FW_MOD_TABLE_SIZE,
	.mod_ddr_dnld       = false,
};

static const struct sst_res_info byt_rvp_res_info = {
	.shim_offset = 0x140000,
	.shim_size = 0x000100,
	.shim_phy_addr = SST_BYT_SHIM_PHY_ADDR,
	.ssp0_offset = 0xa0000,
	.ssp0_size = 0x1000,
	.dma0_offset = 0x98000,
	.dma0_size = 0x4000,
	.dma1_offset = 0x9c000,
	.dma1_size = 0x4000,
	.iram_offset = 0x0c0000,
	.iram_size = 0x14000,
	.dram_offset = 0x100000,
	.dram_size = 0x28000,
	.mbox_offset = 0x144000,
	.mbox_size = 0x1000,
	.acpi_lpe_res_index = 0,
	.acpi_ddr_index = 2,
	.acpi_ipc_irq_index = 5,
};

static struct sst_platform_info byt_rvp_platform_data = {
	.probe_data = &byt_fwparse_info,
	.ipc_info = &byt_ipc_info,
	.lib_info = &byt_lib_dnld_info,
	.res_info = &byt_rvp_res_info,
	.platform = "sst-mfld-platform",
};

/* Cherryview (Cherrytrail and Braswell) uses same mrfld dpcm fw as Baytrail,
 * so pdata is same as Baytrail.
 */
static struct sst_platform_info chv_platform_data = {
	.probe_data = &byt_fwparse_info,
	.ipc_info = &byt_ipc_info,
	.lib_info = &byt_lib_dnld_info,
	.res_info = &byt_rvp_res_info,
	.platform = "sst-mfld-platform",
};

static int sst_platform_get_resources(struct intel_sst_drv *ctx)
{
	struct resource *rsrc;
	struct platform_device *pdev = to_platform_device(ctx->dev);

	/* All ACPI resource request here */
	/* Get Shim addr */
	rsrc = platform_get_resource(pdev, IORESOURCE_MEM,
					ctx->pdata->res_info->acpi_lpe_res_index);
	if (!rsrc) {
		dev_err(ctx->dev, "Invalid SHIM base from IFWI");
		return -EIO;
	}
	dev_info(ctx->dev, "LPE base: %#x size:%#x", (unsigned int) rsrc->start,
					(unsigned int)resource_size(rsrc));

	ctx->iram_base = rsrc->start + ctx->pdata->res_info->iram_offset;
	ctx->iram_end =  ctx->iram_base + ctx->pdata->res_info->iram_size - 1;
	dev_info(ctx->dev, "IRAM base: %#x", ctx->iram_base);
	ctx->iram = devm_ioremap_nocache(ctx->dev, ctx->iram_base,
					 ctx->pdata->res_info->iram_size);
	if (!ctx->iram) {
		dev_err(ctx->dev, "unable to map IRAM");
		return -EIO;
	}

	ctx->dram_base = rsrc->start + ctx->pdata->res_info->dram_offset;
	ctx->dram_end = ctx->dram_base + ctx->pdata->res_info->dram_size - 1;
	dev_info(ctx->dev, "DRAM base: %#x", ctx->dram_base);
	ctx->dram = devm_ioremap_nocache(ctx->dev, ctx->dram_base,
					 ctx->pdata->res_info->dram_size);
	if (!ctx->dram) {
		dev_err(ctx->dev, "unable to map DRAM");
		return -EIO;
	}

	ctx->shim_phy_add = rsrc->start + ctx->pdata->res_info->shim_offset;
	dev_info(ctx->dev, "SHIM base: %#x", ctx->shim_phy_add);
	ctx->shim = devm_ioremap_nocache(ctx->dev, ctx->shim_phy_add,
					ctx->pdata->res_info->shim_size);
	if (!ctx->shim) {
		dev_err(ctx->dev, "unable to map SHIM");
		return -EIO;
	}

	/* reassign physical address to LPE viewpoint address */
	ctx->shim_phy_add = ctx->pdata->res_info->shim_phy_addr;

	/* Get mailbox addr */
	ctx->mailbox_add = rsrc->start + ctx->pdata->res_info->mbox_offset;
	dev_info(ctx->dev, "Mailbox base: %#x", ctx->mailbox_add);
	ctx->mailbox = devm_ioremap_nocache(ctx->dev, ctx->mailbox_add,
					    ctx->pdata->res_info->mbox_size);
	if (!ctx->mailbox) {
		dev_err(ctx->dev, "unable to map mailbox");
		return -EIO;
	}

	/* reassign physical address to LPE viewpoint address */
	ctx->mailbox_add = ctx->info.mailbox_start;

	rsrc = platform_get_resource(pdev, IORESOURCE_MEM,
					ctx->pdata->res_info->acpi_ddr_index);
	if (!rsrc) {
		dev_err(ctx->dev, "Invalid DDR base from IFWI");
		return -EIO;
	}
	ctx->ddr_base = rsrc->start;
	ctx->ddr_end = rsrc->end;
	dev_info(ctx->dev, "DDR base: %#x", ctx->ddr_base);
	ctx->ddr = devm_ioremap_nocache(ctx->dev, ctx->ddr_base,
					resource_size(rsrc));
	if (!ctx->ddr) {
		dev_err(ctx->dev, "unable to map DDR");
		return -EIO;
	}

	/* Find the IRQ */
	ctx->irq_num = platform_get_irq(pdev,
				ctx->pdata->res_info->acpi_ipc_irq_index);
	return 0;
}

static int sst_acpi_probe(struct platform_device *pdev)
{
	struct device *dev = &pdev->dev;
	int ret = 0;
	struct intel_sst_drv *ctx;
	const struct acpi_device_id *id;
	struct sst_acpi_mach *mach;
	struct platform_device *mdev;
	struct platform_device *plat_dev;
	struct sst_platform_info *pdata;
	unsigned int dev_id;

	id = acpi_match_device(dev->driver->acpi_match_table, dev);
	if (!id)
		return -ENODEV;
	dev_dbg(dev, "for %s", id->id);

	mach = (struct sst_acpi_mach *)id->driver_data;
	mach = sst_acpi_find_machine(mach);
	if (mach == NULL) {
		dev_err(dev, "No matching machine driver found\n");
		return -ENODEV;
	}
	pdata = mach->pdata;

	ret = kstrtouint(id->id, 16, &dev_id);
	if (ret < 0) {
		dev_err(dev, "Unique device id conversion error: %d\n", ret);
		return ret;
	}

	dev_dbg(dev, "ACPI device id: %x\n", dev_id);

<<<<<<< HEAD
	plat_dev = platform_device_register_data(dev, pdata->platform, -1, NULL, 0);
	if (IS_ERR(plat_dev)) {
		dev_err(dev, "Failed to create machine device: %s\n", pdata->platform);
		return PTR_ERR(plat_dev);
	}

	/* Create platform device for sst machine driver */
	mdev = platform_device_register_data(dev, mach->drv_name, -1, NULL, 0);
	if (IS_ERR(mdev)) {
		dev_err(dev, "Failed to create machine device: %s\n", mach->drv_name);
=======
	plat_dev = platform_device_register_data(dev, pdata->platform, -1,
						NULL, 0);
	if (IS_ERR(plat_dev)) {
		dev_err(dev, "Failed to create machine device: %s\n",
			pdata->platform);
		return PTR_ERR(plat_dev);
	}

	/*
	 * Create platform device for sst machine driver,
	 * pass machine info as pdata
	 */
	mdev = platform_device_register_data(dev, mach->drv_name, -1,
					(const void *)mach, sizeof(*mach));
	if (IS_ERR(mdev)) {
		dev_err(dev, "Failed to create machine device: %s\n",
			mach->drv_name);
>>>>>>> d0021d3b
		return PTR_ERR(mdev);
	}

	ret = sst_alloc_drv_context(&ctx, dev, dev_id);
	if (ret < 0)
		return ret;

	/* Fill sst platform data */
	ctx->pdata = pdata;
	strcpy(ctx->firmware_name, mach->fw_filename);

	ret = sst_platform_get_resources(ctx);
	if (ret)
		return ret;

	ret = sst_context_init(ctx);
	if (ret < 0)
		return ret;

	/* need to save shim registers in BYT */
	ctx->shim_regs64 = devm_kzalloc(ctx->dev, sizeof(*ctx->shim_regs64),
					GFP_KERNEL);
	if (!ctx->shim_regs64) {
		ret = -ENOMEM;
		goto do_sst_cleanup;
	}

	sst_configure_runtime_pm(ctx);
	platform_set_drvdata(pdev, ctx);
	return ret;

do_sst_cleanup:
	sst_context_cleanup(ctx);
	platform_set_drvdata(pdev, NULL);
	dev_err(ctx->dev, "failed with %d\n", ret);
	return ret;
}

/**
* intel_sst_remove - remove function
*
* @pdev:	platform device structure
*
* This function is called by OS when a device is unloaded
* This frees the interrupt etc
*/
static int sst_acpi_remove(struct platform_device *pdev)
{
	struct intel_sst_drv *ctx;

	ctx = platform_get_drvdata(pdev);
	sst_context_cleanup(ctx);
	platform_set_drvdata(pdev, NULL);
	return 0;
}

static struct sst_acpi_mach sst_acpi_bytcr[] = {
	{"10EC5640", "bytcr_rt5640", "intel/fw_sst_0f28.bin", "bytcr_rt5640", NULL,
<<<<<<< HEAD
=======
						&byt_rvp_platform_data },
	{"10EC5642", "bytcr_rt5640", "intel/fw_sst_0f28.bin", "bytcr_rt5640", NULL,
						&byt_rvp_platform_data },
	{"INTCCFFD", "bytcr_rt5640", "intel/fw_sst_0f28.bin", "bytcr_rt5640", NULL,
						&byt_rvp_platform_data },
	{"10EC5651", "bytcr_rt5651", "intel/fw_sst_0f28.bin", "bytcr_rt5651", NULL,
>>>>>>> d0021d3b
						&byt_rvp_platform_data },
	{},
};

/* Cherryview-based platforms: CherryTrail and Braswell */
static struct sst_acpi_mach sst_acpi_chv[] = {
	{"10EC5670", "cht-bsw-rt5672", "intel/fw_sst_22a8.bin", "cht-bsw", NULL,
						&chv_platform_data },
	{"10EC5645", "cht-bsw-rt5645", "intel/fw_sst_22a8.bin", "cht-bsw", NULL,
						&chv_platform_data },
	{"10EC5650", "cht-bsw-rt5645", "intel/fw_sst_22a8.bin", "cht-bsw", NULL,
						&chv_platform_data },
	{"193C9890", "cht-bsw-max98090", "intel/fw_sst_22a8.bin", "cht-bsw", NULL,
						&chv_platform_data },
	{},
};

static const struct acpi_device_id sst_acpi_ids[] = {
	{ "80860F28", (unsigned long)&sst_acpi_bytcr},
	{ "808622A8", (unsigned long) &sst_acpi_chv},
	{ },
};

MODULE_DEVICE_TABLE(acpi, sst_acpi_ids);

static struct platform_driver sst_acpi_driver = {
	.driver = {
		.name			= "intel_sst_acpi",
		.acpi_match_table	= ACPI_PTR(sst_acpi_ids),
		.pm			= &intel_sst_pm,
	},
	.probe	= sst_acpi_probe,
	.remove	= sst_acpi_remove,
};

module_platform_driver(sst_acpi_driver);

MODULE_DESCRIPTION("Intel (R) SST(R) Audio Engine ACPI Driver");
MODULE_AUTHOR("Ramesh Babu K V");
MODULE_AUTHOR("Omair Mohammed Abdullah");
MODULE_LICENSE("GPL v2");
MODULE_ALIAS("sst");<|MERGE_RESOLUTION|>--- conflicted
+++ resolved
@@ -247,18 +247,6 @@
 
 	dev_dbg(dev, "ACPI device id: %x\n", dev_id);
 
-<<<<<<< HEAD
-	plat_dev = platform_device_register_data(dev, pdata->platform, -1, NULL, 0);
-	if (IS_ERR(plat_dev)) {
-		dev_err(dev, "Failed to create machine device: %s\n", pdata->platform);
-		return PTR_ERR(plat_dev);
-	}
-
-	/* Create platform device for sst machine driver */
-	mdev = platform_device_register_data(dev, mach->drv_name, -1, NULL, 0);
-	if (IS_ERR(mdev)) {
-		dev_err(dev, "Failed to create machine device: %s\n", mach->drv_name);
-=======
 	plat_dev = platform_device_register_data(dev, pdata->platform, -1,
 						NULL, 0);
 	if (IS_ERR(plat_dev)) {
@@ -276,7 +264,6 @@
 	if (IS_ERR(mdev)) {
 		dev_err(dev, "Failed to create machine device: %s\n",
 			mach->drv_name);
->>>>>>> d0021d3b
 		return PTR_ERR(mdev);
 	}
 
@@ -335,15 +322,12 @@
 
 static struct sst_acpi_mach sst_acpi_bytcr[] = {
 	{"10EC5640", "bytcr_rt5640", "intel/fw_sst_0f28.bin", "bytcr_rt5640", NULL,
-<<<<<<< HEAD
-=======
 						&byt_rvp_platform_data },
 	{"10EC5642", "bytcr_rt5640", "intel/fw_sst_0f28.bin", "bytcr_rt5640", NULL,
 						&byt_rvp_platform_data },
 	{"INTCCFFD", "bytcr_rt5640", "intel/fw_sst_0f28.bin", "bytcr_rt5640", NULL,
 						&byt_rvp_platform_data },
 	{"10EC5651", "bytcr_rt5651", "intel/fw_sst_0f28.bin", "bytcr_rt5651", NULL,
->>>>>>> d0021d3b
 						&byt_rvp_platform_data },
 	{},
 };
